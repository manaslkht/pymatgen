--- conflicted
+++ resolved
@@ -984,13 +984,8 @@
 
         # here we reduce the number of min_vecs by enforcing that every
         # vector in min_vecs approximately maps each site onto a similar site.
-<<<<<<< HEAD
-        # The subsequent processing is O(fu^3 * min_vecs) = O(n^4) if we do
-        # no reduction.
-=======
         # The subsequent processing is O(fu^3 * min_vecs) = O(n^4) if we do no
         # reduction.
->>>>>>> 85f2e8c8
         # This reduction is O(n^3) so usually is an improvement. Using double
         # the tolerance because both vectors are approximate
         for g in sorted(grouped_fcoords, key=lambda x: len(x)):
@@ -1090,13 +1085,9 @@
                     new_l = Lattice(np.dot(inv_m, self.lattice.matrix))
                     s = Structure(new_l, new_sp, new_coords,
                                   coords_are_cartesian=True)
-<<<<<<< HEAD
-                    return s.get_primitive_structure(tolerance)\
-                        .get_reduced_structure()
-=======
+
                     return s.get_primitive_structure(
                         tolerance).get_reduced_structure()
->>>>>>> 85f2e8c8
 
         return Structure.from_sites(self)
 
