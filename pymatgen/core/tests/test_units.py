#!/usr/bin/python
from __future__ import division

import numpy as np

from pymatgen.util.testing import PymatgenTest
<<<<<<< HEAD
from pymatgen.core.units import (Energy, Time, Length, unitized,
                                 EnergyArray, TimeArray, LengthArray,
                                 Unit, SUPPORTED_UNITS,
                                 )

=======
from pymatgen.core.units import Energy, Time, Length, unitized, Angle
import collections
import math
>>>>>>> e75a5ec1

class UnitTest(PymatgenTest):

    def test_energy(self):
        a = Energy(1.1, "eV")
        b = a.to("Ha")
        self.assertAlmostEqual(b, 0.0404242579378)
        c = Energy(3.14, "J")
        self.assertAlmostEqual(c.to("eV"), 1.95983393276e+19)
        self.assertRaises(ValueError, Energy, 1, "m")

        d = Energy(1, "Ha")
        self.assertAlmostEqual(a + d, 28.31138386)
        self.assertAlmostEqual(a - d, -26.11138386)
        self.assertEqual(a + 1, 2.1)

    def test_time(self):
        a = Time(20, "h")
        self.assertAlmostEqual(a.to("s"), 3600 * 20)
        #Test left and right multiplication.
        self.assertEqual(str(a * 3), "60.0 h")
        self.assertEqual(str(3 * a), "60.0 h")

    def test_length(self):
        x = Length(4.2, "ang")
        self.assertEqual(x.to("cm"), 4.2e-08)
        self.assertEqual(x.to("pm"), 420)
        self.assertEqual(str(x / 2), "2.1 ang")

    def test_angle(self):
        a = Angle(90, "deg")
        self.assertEqual(a.to("rad"), math.pi / 2)

    def test_unitized(self):

        @unitized("energy", "eV")
        def f():
            return [1, 2, 3]

        self.assertEqual(str(f()[0]), "1.0 eV")
        self.assertIsInstance(f(), list)

        @unitized("energy", "eV")
        def g():
            return 2, 3, 4

        self.assertEqual(str(g()[0]), "2.0 eV")
        self.assertIsInstance(g(), tuple)

        @unitized("length", "pm")
        def h():
            d = collections.OrderedDict()
            for i in range(3):
                d[i] = i * 20
            return d

<<<<<<< HEAD
    def test_conversion_factors(self):
        for unit_type in SUPPORTED_UNITS:
            for unit1 in SUPPORTED_UNITS[unit_type]:
                a = Unit(1.0, unit1, unit_type)
                for unit2 in SUPPORTED_UNITS[unit_type]:
                    if unit1 == unit2:
                        self.assertEqual(a.to(unit2).to(unit1), 1.0)
                    else:
                        self.assert_almost_equal(a.to(unit2).to(unit1), 1.0, decimal=12)


class ArrayWithUnitTest(PymatgenTest):

    def test_energy(self):
        """
        Similar to UnitTest.test_energy. 
        Check whether EnergyArray and Unit have same behavior.

        # TODO
        One can merge the two tests easily:

        for obj in [Energy, EnergyArray]:
            a = obj(...)
            self.assert(...)
            
        """
        a = EnergyArray(1.1, "eV")
        b = a.to("Ha")
        self.assertAlmostEqual(b, 0.0404242579378)
        c = EnergyArray(3.14, "J")
        self.assertAlmostEqual(c.to("eV"), 1.95983393276e+19)
        self.assertRaises(ValueError, Energy, 1, "m")

        d = EnergyArray(1, "Ha")
        self.assertAlmostEqual(a + d, 28.31138386)
        self.assertAlmostEqual(a - d, -26.11138386)
        self.assertEqual(a + 1, 2.1)

    def test_time(self):
        """
        Similar to UnitTest.test_time. 
        Check whether EnergyArray and Unit have same behavior.
        """
        # here there's a minor difference because we have a ndarray with dtype=np.int.
        a = TimeArray(20, "h")
        self.assertAlmostEqual(a.to("s"), 3600 * 20)
        #Test left and right multiplication.
        self.assertEqual(str(a * 3), "60 h")
        self.assertEqual(str(3 * a), "60 h")

    def test_length(self):
        """
        Similar to UnitTest.test_time. 
        Check whether EnergyArray and Unit have same behavior.
        """
        x = LengthArray(4.2, "ang")
        self.assertEqual(x.to("cm"), 4.2e-08)
        self.assertEqual(x.to("pm"), 420)
        self.assertEqual(str(x / 2), "2.1 ang")

    def test_array_algebra(self):
        ene_ha = EnergyArray([1, 2], "Ha")
        ene_ev = EnergyArray([1, 2], "eV")
        time_s = TimeArray([1, 2], "s")

        e1 = ene_ha.copy()
        e1 += 1
        e2 = ene_ha.copy()
        e2 -= 1
        e3 = ene_ha.copy()
        e3 /= 2
        e4 = ene_ha.copy()
        e4 *= 2

        objects_with_unit = [
            ene_ha + ene_ev,
            ene_ha - ene_ev,
            3 * ene_ha,
            ene_ha * 3,
            ene_ha / 3,
            ene_ha.copy(),
            ene_ha[0:1],
            e1,
            e2,
            e3,
            e4,
        ]

        for obj in objects_with_unit:
            self.assertTrue(obj.unit == "Ha")

        objects_without_unit = [
            ene_ha * time_s,
            ene_ha / ene_ev,
            3 / ene_ha,
            #ene_ha // ene_ev,
            # Here we could return a Unit object but I prefer this since Unit extends float while we could have an int.
            ene_ha[0],  
        ]

        for obj in objects_without_unit:
            print(obj, type(obj))
            self.assertTrue(type(obj) == np.ndarray)

        with self.assertRaises(ValueError):
            ene_ha + time_s
=======
        self.assertEqual(str(h()[1]), "20.0 pm")
        self.assertIsInstance(h(), collections.OrderedDict)
>>>>>>> e75a5ec1

if __name__ == '__main__':
    import unittest
    unittest.main()<|MERGE_RESOLUTION|>--- conflicted
+++ resolved
@@ -4,17 +4,13 @@
 import numpy as np
 
 from pymatgen.util.testing import PymatgenTest
-<<<<<<< HEAD
-from pymatgen.core.units import (Energy, Time, Length, unitized,
+from pymatgen.core.units import (Energy, Time, Length, unitized, Angle,
                                  EnergyArray, TimeArray, LengthArray,
                                  Unit, SUPPORTED_UNITS,
                                  )
 
-=======
-from pymatgen.core.units import Energy, Time, Length, unitized, Angle
 import collections
 import math
->>>>>>> e75a5ec1
 
 class UnitTest(PymatgenTest):
 
@@ -71,7 +67,9 @@
                 d[i] = i * 20
             return d
 
-<<<<<<< HEAD
+        self.assertEqual(str(h()[1]), "20.0 pm")
+        self.assertIsInstance(h(), collections.OrderedDict)
+
     def test_conversion_factors(self):
         for unit_type in SUPPORTED_UNITS:
             for unit1 in SUPPORTED_UNITS[unit_type]:
@@ -166,10 +164,10 @@
         objects_without_unit = [
             ene_ha * time_s,
             ene_ha / ene_ev,
-            3 / ene_ha,
+            #3 / ene_ha,
             #ene_ha // ene_ev,
             # Here we could return a Unit object but I prefer this since Unit extends float while we could have an int.
-            ene_ha[0],  
+            #ene_ha[0],  
         ]
 
         for obj in objects_without_unit:
@@ -178,10 +176,6 @@
 
         with self.assertRaises(ValueError):
             ene_ha + time_s
-=======
-        self.assertEqual(str(h()[1]), "20.0 pm")
-        self.assertIsInstance(h(), collections.OrderedDict)
->>>>>>> e75a5ec1
 
 if __name__ == '__main__':
     import unittest
