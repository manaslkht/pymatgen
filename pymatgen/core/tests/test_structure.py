#!/usr/bin/python

import unittest

from pymatgen.core.periodic_table import Element, Specie
from pymatgen.core.structure import Site, PeriodicSite, Structure, Composition, StructureError
from pymatgen.core.lattice import Lattice
import numpy as np
import random

class SiteTest(unittest.TestCase):
    
    def setUp(self):
        self.ordered_site = Site(Element("Fe"),[0.25,0.35,0.45])
        self.disordered_site = Site({Element("Fe"):0.5, Element("Mn"):0.5},[0.25,0.35,0.45])
       
    def test_properties(self):
        self.assertRaises(AttributeError, getattr, self.disordered_site, 'specie')
        self.assertIsInstance(self.ordered_site.specie, Element)
        
class PeriodicSiteTest(unittest.TestCase):
    
    def setUp(self):
        self.lattice = Lattice.cubic(10.0)
        self.si = Element("Si")
        self.site = PeriodicSite("Fe",np.array([0.25,0.35,0.45]),self.lattice)
        self.site2 = PeriodicSite({"Si":0.5},np.array([0,0,0]),self.lattice)
        self.assertEquals(self.site2.species_and_occu, {Element('Si'): 0.5}, "Inconsistent site created!") 
       
    def test_properties(self):
        """
        Test the properties for a site
        """
        self.assertEquals(self.site.a, 0.25)
        self.assertEquals(self.site.b, 0.35)
        self.assertEquals(self.site.c, 0.45)
        self.assertEquals(self.site.x, 2.5)
        self.assertEquals(self.site.y, 3.5)
        self.assertEquals(self.site.z, 4.5)
        self.assertTrue(self.site.is_ordered)
        self.assertFalse(self.site2.is_ordered)
        
    def test_distance(self):
        other_site = PeriodicSite("Fe",np.array([0,0,0]),self.lattice)
        self.assertAlmostEquals(self.site.distance(other_site),6.22494979899,5)
    
    def test_distance_from_point(self):
        self.assertNotAlmostEqual(self.site.distance_from_point(np.array([0.1,0.1,0.1])),6.22494979899,5)
        self.assertAlmostEqual(self.site.distance_from_point(np.array([0.1,0.1,0.1])),6.0564015718906887,5)

    def test_distance_and_image(self):
        other_site = PeriodicSite("Fe",np.array([1,1,1]),self.lattice)
        (distance, image) = self.site.distance_and_image(other_site)
        self.assertAlmostEquals(distance,6.22494979899,5)
        self.assertTrue(([-1, -1, -1] == image).all())
        (distance, image) = self.site.distance_and_image(other_site, [1, 0, 0])
        self.assertAlmostEquals(distance,19.461500456028563,5)    
        # Test that old and new distance algo give the same ans for "standard lattices"
        lattice = Lattice(np.array([[1,0,0],[0,1,0],[0,0,1]]))
        site1 = PeriodicSite("Fe", np.array([0.01,0.02,0.03]), lattice)
        site2 = PeriodicSite("Fe", np.array([0.99,0.98,0.97]), lattice)
        self.assertTrue(site1.distance_and_image_old(site2)[0] == site1.distance_and_image(site2)[0])
        lattice = Lattice.from_parameters(1, 0.01, 1, 10, 10, 10)
        site1 = PeriodicSite("Fe", np.array([0.01,0.02,0.03]), lattice)
        site2 = PeriodicSite("Fe", np.array([0.99,0.98,0.97]), lattice)
        self.assertTrue(site1.distance_and_image_old(site2)[0] > site1.distance_and_image(site2)[0])
        site2 = PeriodicSite("Fe", np.random.rand(3), lattice)
        (dist_old, jimage_old) = site1.distance_and_image_old(site2)
        (dist_new, jimage_new) = site1.distance_and_image(site2)
        self.assertTrue(dist_old >= dist_new, "New distance algo should always give smaller answers!")
        self.assertFalse( (dist_old == dist_new) ^ (jimage_old == jimage_new).all(), "If old dist == new dist, the images returned must be the same!")
        
    def test_is_periodic_image(self):
        other = PeriodicSite("Fe",np.array([1.25,2.35,4.45]),self.lattice)
        self.assertTrue(self.site.is_periodic_image(other),"This other site should be a periodic image.")
        other = PeriodicSite("Fe",np.array([1.25,2.35,4.46]),self.lattice)
        self.assertFalse(self.site.is_periodic_image(other), "This other site should not be a periodic image.")
        other = PeriodicSite("Fe",np.array([1.25,2.35,4.45]),Lattice.rhombohedral(2))
        self.assertFalse(self.site.is_periodic_image(other), "Different lattices should result in different periodic sites.")
    
    def test_equality(self):
        other_site = PeriodicSite("Fe",np.array([1,1,1]),self.lattice)
        self.assertTrue(self.site.__eq__(self.site))
        self.assertFalse(other_site.__eq__(self.site))
        self.assertFalse(self.site.__ne__(self.site))
        self.assertTrue(other_site.__ne__(self.site))
                
class StructureTest(unittest.TestCase):

    def setUp(self):
        self.si = Element("Si")
        coords = list()
        coords.append([0,0,0])
        coords.append([0.75,0.5,0.75])
        self.lattice = Lattice([[ 3.8401979337, 0.00, 0.00],[1.9200989668, 3.3257101909, 0.00],[0.00,-2.2171384943,3.1355090603]])
        self.struct = Structure(self.lattice,[self.si,self.si],coords)
        self.assertEqual(len(self.struct), 2, "Wrong number of sites in structure!")
        self.assertTrue(self.struct.is_ordered)
        coords = list()
        coords.append([0,0,0])
        coords.append([0.,0,0.0000001])
        self.assertRaises(StructureError, Structure, self.lattice, [self.si,self.si],coords, True)
                
    def test_volume_and_density(self):
        self.assertAlmostEqual(self.struct.volume, 40.04, 2,"Volume wrong!")
        self.assertAlmostEqual(self.struct.density, 2.33, 2, "Incorrect density")
    
    def test_specie_initialization(self):
        coords = list()
        coords.append([0,0,0])
        coords.append([0.75,0.5,0.75])
        s = Structure(self.lattice,[{Specie('O', -2):1.0}, {Specie('Mg',2):0.8}],coords)
        self.assertEqual(str(s.composition), 'Mg0.8 O1')
        
    def test_get_sorted_structure(self):
        coords = list()
        coords.append([0,0,0])
        coords.append([0.75,0.5,0.75])
        s = Structure(self.lattice,["O", "Li"] ,coords)
        sorted_s = s.get_sorted_structure()
        self.assertEqual(sorted_s[0].species_and_occu, {Element("Li"):1})
        self.assertEqual(sorted_s[1].species_and_occu, {Element("O"):1})
        
    def test_fractional_occupations(self):
        coords = list()
        coords.append([0,0,0])
        coords.append([0.75,0.5,0.75])
        s = Structure(self.lattice,[{Element('O'):1.0}, {Element('Mg'):0.8}],coords)
        self.assertEqual(str(s.composition), 'Mg0.8 O1')
        self.assertFalse(s.is_ordered)
    
    def test_get_distance(self):
        self.assertAlmostEqual(self.struct.get_distance(0,1),2.35,2,"Distance calculated wrongly!")
        pt = [0.9,0.9,0.8]
        self.assertAlmostEqual(self.struct[0].distance_from_point(pt),1.50332963784,2,"Distance calculated wrongly!")
    
    def test_to_dict(self):
        si = Specie("Si", 4)
        mn = Element("Mn")
        coords = list()
        coords.append([0,0,0])
        coords.append([0.75,0.5,0.75])
        struct = Structure(self.lattice,[{si:0.5, mn:0.5},{si:0.5}],coords)
        self.assertIn("lattice", struct.to_dict)
        self.assertIn("sites", struct.to_dict)
    
    def test_from_dict(self):
        test_dict = {'lattice': {'a': 3.8401979336999998, 'volume': 40.044794644251596, 'c': 3.8401979337177736, 'b': 3.8401989943442438, 'matrix': [[3.8401979337, 0.0, 0.0], [1.9200989668, 3.3257101909, 0.0], [0.0, -2.2171384943, 3.1355090603]], 'alpha': 119.99999086398419, 'beta': 90.0, 'gamma': 60.000009137322195}, 'sites': [{'occu': 0.5, 'abc': [0, 0, 0], 'xyz': [0.0, 0.0, 0.0], 'species': [{'occu': 0.5, 'element': 'Mn'}, {'occu': 0.5, 'oxidation_state': 4, 'element': 'Si'}], 'label': 'Mn: 0.5000, Si4+: 0.5000'}, {'occu': 0.5, 'abc': [0.75, 0.5, 0.75], 'xyz': [3.8401979336749994, 1.2247250003039056e-06, 2.3516317952249999], 'species': [{'occu': 0.5, 'oxidation_state': 4, 'element': 'Ge'}], 'label': 'Ge4+: 0.5000'}]}
        s = Structure.from_dict(test_dict)
        self.assertEqual(s.composition.formula, 'Mn0.5 Si0.5 Ge0.5')

        
    def test_interpolate(self):
        coords = list()
        coords.append([0,0,0])
        coords.append([0.75,0.5,0.75])
        struct = Structure(self.lattice,[self.si,self.si],coords)
        coords2 = list()
        coords2.append([0,0,0])
        coords2.append([0.5,0.5,0.5])
        struct2 = Structure(self.struct.lattice,[self.si,self.si],coords2)
        int_s = struct.interpolate(struct2, 10)
        for s in int_s:
            self.assertIsNotNone(s,"Interpolation Failed!")
        self.assertTrue((int_s[1][1].frac_coords == [ 0.725, 0.5, 0.725]).all())
        
        badlattice = [[ 1, 0.00, 0.00],[0, 1, 0.00],[0.00, 0, 1]]
        struct2 = Structure(badlattice,[self.si,self.si],coords2)
        self.assertRaises(ValueError, struct.interpolate, struct2)
        
        coords2 = list()
        coords2.append([0,0,0])
        coords2.append([0.5,0.5,0.5])
        struct2 = Structure(self.struct.lattice,[self.si,Element("Fe")],coords2)
        self.assertRaises(ValueError, struct.interpolate, struct2)
        
        
    def test_get_all_neighbors_and_get_neighbors(self):
        s = self.struct
        r = random.uniform(3,6)
        all_nn = s.get_all_neighbors(r)
        for i in range(len(s)):
            self.assertEqual(len(all_nn[i]), len(s.get_neighbors(s[i],r)))
        
class CompositionTest(unittest.TestCase):

    def setUp(self):
        self.comp = list()
        self.comp.append(Composition.from_formula("Li3Fe2(PO4)3"))
        self.comp.append(Composition.from_formula("Li3Fe(PO4)O"))
        self.comp.append(Composition.from_formula("LiMn2O4"))
        self.comp.append(Composition.from_formula("Li4O4"))
        self.comp.append(Composition.from_formula("Li3Fe2Mo3O12"))
        self.comp.append(Composition.from_formula("Li3Fe2((PO4)3(CO3)5)2"))
        self.comp.append(Composition.from_formula("Li1.5Si0.5"))
        
        self.indeterminate_comp = list()
        self.indeterminate_comp.append(Composition.ranked_compositions_from_indeterminate_formula("Co1", True))
        self.indeterminate_comp.append(Composition.ranked_compositions_from_indeterminate_formula("Co1", False))
        self.indeterminate_comp.append(Composition.ranked_compositions_from_indeterminate_formula("co2o3"))
        self.indeterminate_comp.append(Composition.ranked_compositions_from_indeterminate_formula("FMN"))
        self.indeterminate_comp.append(Composition.ranked_compositions_from_indeterminate_formula("ncalu"))
        self.indeterminate_comp.append(Composition.ranked_compositions_from_indeterminate_formula("calun"))
        self.indeterminate_comp.append(Composition.ranked_compositions_from_indeterminate_formula("liCoo2n (pO4)2"))
        self.indeterminate_comp.append(Composition.ranked_compositions_from_indeterminate_formula("(co)2 (PO)4"))
        self.indeterminate_comp.append(Composition.ranked_compositions_from_indeterminate_formula("Fee3"))
        
    def test_init_(self):
        self.assertRaises(ValueError, Composition, {Element("H"):-0.1})
        f = {'Fe': 4, 'Li': 4, 'O': 16, 'P': 4}
        self.assertRaises(TypeError, Composition, f)
        f = {None: 4, 'Li': 4, 'O': 16, 'P': 4}
        self.assertRaises(TypeError, Composition, f)
    
    def test_formula(self):
        correct_formulas = ['Li3 Fe2 P3 O12', 'Li3 Fe1 P1 O5', 'Li1 Mn2 O4', 'Li4 O4', 'Li3 Fe2 Mo3 O12', 'Li3 Fe2 P6 C10 O54', 'Li1.5 Si0.5']
        all_formulas = [c.formula for c in self.comp]
        self.assertEqual(all_formulas, correct_formulas)
        self.assertRaises(ValueError, Composition.from_formula, "(co2)(po4)2")

    def test_indeterminate_formula(self):
        correct_formulas = []
        correct_formulas.append(["Co1"])
        correct_formulas.append(["Co1", "C1 O1"])
        correct_formulas.append(["Co2 O3", "C1 O5"])
        correct_formulas.append(["Fm1 N1", "F1 Mn1"])
        correct_formulas.append(["N1 Ca1 Lu1", "U1 Al1 C1 N1"])
        correct_formulas.append(["N1 Ca1 Lu1", "U1 Al1 C1 N1"])
        correct_formulas.append(["Li1 Co1 P2 N1 O10", "Li1 P2 C1 N1 O11", "Li1 Co1 Po8 N1 O2", "Li1 Po8 C1 N1 O3"])
        correct_formulas.append(["Co2 P4 O4", "Co2 Po4", "P4 C2 O6", "Po4 C2 O2"])
        correct_formulas.append([])
        for i, c in enumerate(correct_formulas):
            self.assertEqual([Composition.from_formula(comp) for comp in c], self.indeterminate_comp[i])
<<<<<<< HEAD
            print [Composition.from_formula(comp) for comp in c], self.indeterminate_comp[i]
=======
>>>>>>> 1847daf1
        
    def test_alphabetical_formula(self):
        correct_formulas = ['Fe2 Li3 O12 P3', 'Fe1 Li3 O5 P1', 'Li1 Mn2 O4', 'Li4 O4', 'Fe2 Li3 Mo3 O12', 'C10 Fe2 Li3 O54 P6', 'Li1.5 Si0.5']
        all_formulas = [c.alphabetical_formula for c in self.comp]
        self.assertEqual(all_formulas, correct_formulas)
    
    def test_reduced_formula(self):
        correct_reduced_formulas = ['Li3Fe2(PO4)3', 'Li3FePO5', 'LiMn2O4', 'Li2O2', 'Li3Fe2(MoO4)3', 'Li3Fe2P6(C5O27)2', 'Li3Si']
        all_formulas = [c.reduced_formula for c in self.comp]
        self.assertEqual(all_formulas, correct_reduced_formulas)
        
    def test_num_atoms(self):
        correct_num_atoms = [20, 10, 7, 8, 20, 75, 2]
        all_natoms = [c.num_atoms for c in self.comp]
        self.assertEqual(all_natoms, correct_num_atoms)
        
    def test_weight(self):
        correct_weights = [417.427086, 187.63876199999999, 180.81469, 91.7616, 612.3258, 1302.430172, 24.454250000000002]
        all_weights = [c.weight for c in self.comp]
        self.assertAlmostEqual(all_weights, correct_weights, 5)
    
    def test_get_atomic_fraction(self):
        correct_at_frac = {"Li" : 0.15, "Fe" : 0.1, "P" : 0.15, "O" : 0.6}
        for el in ["Li", "Fe", "P", "O"]:
            self.assertEqual(self.comp[0].get_atomic_fraction(Element(el)), correct_at_frac[el], "Wrong computed atomic fractions") 
        self.assertEqual(self.comp[0].get_atomic_fraction(Element("S")), 0, "Wrong computed atomic fractions") 
        
        
    def test_get_wt_fraction(self):
        correct_wt_frac = {"Li" : 0.0498841610868, "Fe" : 0.267567687258, "P" : 0.222604831158, "O" : 0.459943320496}
        for el in ["Li", "Fe", "P", "O"]:
            self.assertAlmostEqual(correct_wt_frac[el], self.comp[0].get_wt_fraction(Element(el)), 5, "Wrong computed weight fraction") 
        self.assertEqual(self.comp[0].get_wt_fraction(Element("S")), 0, "Wrong computed weight fractions") 
    
    def test_from_sym_amount_dict(self):
        sym_dict = {"Fe":6, "O" :8}
        self.assertEqual(Composition.from_dict(sym_dict).reduced_formula, "Fe3O4", "Creation form sym_amount dictionary failed!")
    
    def test_to_symbol_amount_dict(self):
        c = Composition.from_dict({'Fe': 4, 'O': 6})
        d = c.to_dict
        correct_dict = {'Fe': 4.0, 'O': 6.0}
        self.assertEqual(d['Fe'], correct_dict['Fe'])
        self.assertEqual(d['O'], correct_dict['O'])
        correct_dict = {'Fe': 2.0, 'O': 3.0}
        d = c.to_reduced_dict
        self.assertEqual(d['Fe'], correct_dict['Fe'])
        self.assertEqual(d['O'], correct_dict['O'])
    
    def test_add(self):
        self.assertEqual((self.comp[0] + self.comp[2]).formula, "Li4 Mn2 Fe2 P3 O16", "Incorrect composition after addition!")
        self.assertEqual((self.comp[3] + {"Fe":4, "O":4}).formula, "Li4 Fe4 O8", "Incorrect composition after addition!")

    def test_sub(self):
        self.assertEqual((self.comp[0] - Composition.from_formula("Li2O")).formula, "Li1 Fe2 P3 O11", "Incorrect composition after addition!")
        self.assertEqual((self.comp[0] - {"Fe":2, "O":3}).formula, "Li3 P3 O9")

    def test_mul(self):
        self.assertEqual((self.comp[0] * 4).formula, "Li12 Fe8 P12 O48", "Incorrect composition after addition!")

    def test_equals(self):
        random_z = random.randint(1,92)
        fixed_el = Element.from_Z(random_z)
        other_z = random.randint(1,92)
        while other_z == random_z:
            other_z = random.randint(1,92)
        comp1 = Composition({fixed_el:1, Element.from_Z(other_z) :0})
        other_z = random.randint(1,92)
        while other_z == random_z:
            other_z = random.randint(1,92)
        comp2 = Composition({fixed_el:1, Element.from_Z(other_z) :0})
        self.assertEqual(comp1, comp2, "Composition equality test failed. %s should be equal to %s" % (comp1.formula,comp2.formula))        
        self.assertEqual(comp1.__hash__(), comp2.__hash__(), "Hashcode equality test failed!")
   
    def test_equality(self):
        self.assertTrue(self.comp[0].__eq__(self.comp[0]))
        self.assertFalse(self.comp[0].__eq__(self.comp[1]))
        self.assertFalse(self.comp[0].__ne__(self.comp[0]))
        self.assertTrue(self.comp[0].__ne__(self.comp[1]))
           
if __name__ == '__main__':
    unittest.main()
<|MERGE_RESOLUTION|>--- conflicted
+++ resolved
@@ -231,10 +231,6 @@
         correct_formulas.append([])
         for i, c in enumerate(correct_formulas):
             self.assertEqual([Composition.from_formula(comp) for comp in c], self.indeterminate_comp[i])
-<<<<<<< HEAD
-            print [Composition.from_formula(comp) for comp in c], self.indeterminate_comp[i]
-=======
->>>>>>> 1847daf1
         
     def test_alphabetical_formula(self):
         correct_formulas = ['Fe2 Li3 O12 P3', 'Fe1 Li3 O5 P1', 'Li1 Mn2 O4', 'Li4 O4', 'Fe2 Li3 Mo3 O12', 'C10 Fe2 Li3 O54 P6', 'Li1.5 Si0.5']
