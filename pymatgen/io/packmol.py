--- conflicted
+++ resolved
@@ -169,11 +169,6 @@
         file_contents += "tolerance {}\n\n".format(self.tolerance)
 
         file_contents += "filetype xyz\n\n"
-<<<<<<< HEAD
-        # NOTE - output filename MUST be enclosed in double quotes in order to work
-        # when there are spaces in the filename. Single quotes will not work.
-        file_contents += f'output {self.outputfile}\n\n'
-=======
         if " " in str(self.outputfile):
             # NOTE - double quotes are deliberately used inside the f-string here, do not change
             # fmt: off
@@ -181,7 +176,6 @@
             # fmt: on
         else:
             file_contents += f"output {self.outputfile}\n\n"
->>>>>>> 069b4c18
 
         if box:
             box_list = " ".join(str(i) for i in box)
@@ -213,9 +207,6 @@
                 mol = d["coords"]
             fname = f"packmol_{d['name']}.xyz"
             mapping.update({fname: mol.to(fmt="xyz")})
-<<<<<<< HEAD
-            file_contents += f'structure {fname}\n'
-=======
             if " " in str(fname):
                 # NOTE - double quotes are deliberately used inside the f-string here, do not change
                 # fmt: off
@@ -223,7 +214,6 @@
                 # fmt: on
             else:
                 file_contents += f"structure {fname}\n"
->>>>>>> 069b4c18
             file_contents += "  number {}\n".format(str(d["number"]))
             file_contents += "  inside box {}\n".format(box_list)
             file_contents += "end structure\n\n"
@@ -238,4 +228,4 @@
             stdoutfile=self.stdoutfile,
             control_params=self.control_params,
             tolerance=self.tolerance,
-        )
+        )