# Copyright (c) Pymatgen Development Team.
# Distributed under the terms of the MIT License.

"""
This module implements a core class LammpsData for generating/parsing
LAMMPS data file, and other bridging classes to build LammpsData from
molecules. This module also implements a subclass CombinedData for
merging LammpsData object.

Only point particle styles are supported for now (atom_style in angle,
atomic, bond, charge, full and molecular only). See the pages below for
more info.

    https://docs.lammps.org/atom_style.html
    https://docs.lammps.org/read_data.html

"""

import itertools
import re
import warnings
from io import StringIO
from pathlib import Path

import numpy as np
import pandas as pd
from monty.io import zopen
from monty.json import MSONable
from monty.serialization import loadfn
from ruamel.yaml import YAML

from pymatgen.core.lattice import Lattice
from pymatgen.core.operations import SymmOp
from pymatgen.core.periodic_table import Element
from pymatgen.core.structure import Molecule, Structure
from pymatgen.util.io_utils import clean_lines

__author__ = "Kiran Mathew, Zhi Deng, Tingzheng Hou"
__copyright__ = "Copyright 2018, The Materials Virtual Lab"
__version__ = "2.0"
__maintainer__ = "Tingzheng Hou"
__email__ = "tingzheng_hou@berkeley.edu"
__date__ = "May 29, 2021"

MODULE_DIR = Path(__file__).resolve().parent

SECTION_KEYWORDS = {
    "atom": [
        "Atoms",
        "Velocities",
        "Masses",
        "Ellipsoids",
        "Lines",
        "Triangles",
        "Bodies",
    ],
    "topology": ["Bonds", "Angles", "Dihedrals", "Impropers"],
    "ff": [
        "Pair Coeffs",
        "PairIJ Coeffs",
        "Bond Coeffs",
        "Angle Coeffs",
        "Dihedral Coeffs",
        "Improper Coeffs",
    ],
    "class2": [
        "BondBond Coeffs",
        "BondAngle Coeffs",
        "MiddleBondTorsion Coeffs",
        "EndBondTorsion Coeffs",
        "AngleTorsion Coeffs",
        "AngleAngleTorsion Coeffs",
        "BondBond13 Coeffs",
        "AngleAngle Coeffs",
    ],
}

CLASS2_KEYWORDS = {
    "Angle Coeffs": ["BondBond Coeffs", "BondAngle Coeffs"],
    "Dihedral Coeffs": [
        "MiddleBondTorsion Coeffs",
        "EndBondTorsion Coeffs",
        "AngleTorsion Coeffs",
        "AngleAngleTorsion Coeffs",
        "BondBond13 Coeffs",
    ],
    "Improper Coeffs": ["AngleAngle Coeffs"],
}

SECTION_HEADERS = {
    "Masses": ["mass"],
    "Velocities": ["vx", "vy", "vz"],
    "Bonds": ["type", "atom1", "atom2"],
    "Angles": ["type", "atom1", "atom2", "atom3"],
    "Dihedrals": ["type", "atom1", "atom2", "atom3", "atom4"],
    "Impropers": ["type", "atom1", "atom2", "atom3", "atom4"],
}

ATOMS_HEADERS = {
    "angle": ["molecule-ID", "type", "x", "y", "z"],
    "atomic": ["type", "x", "y", "z"],
    "bond": ["molecule-ID", "type", "x", "y", "z"],
    "charge": ["type", "q", "x", "y", "z"],
    "full": ["molecule-ID", "type", "q", "x", "y", "z"],
    "molecular": ["molecule-ID", "type", "x", "y", "z"],
}


class LammpsBox(MSONable):
    """
    Object for representing a simulation box in LAMMPS settings.
    """

    def __init__(self, bounds, tilt=None):
        """

        Args:
            bounds: A (3, 2) array/list of floats setting the
                boundaries of simulation box.
            tilt: A (3,) array/list of floats setting the tilt of
                simulation box. Default to None, i.e., use an
                orthogonal box.

        """
        bounds_arr = np.array(bounds)
        assert bounds_arr.shape == (
            3,
            2,
        ), f"Expecting a (3, 2) array for bounds, got {bounds_arr.shape}"
        self.bounds = bounds_arr.tolist()
        matrix = np.diag(bounds_arr[:, 1] - bounds_arr[:, 0])

        self.tilt = None
        if tilt is not None:
            tilt_arr = np.array(tilt)
            assert tilt_arr.shape == (3,), f"Expecting a (3,) array for box_tilt, got {tilt_arr.shape}"
            self.tilt = tilt_arr.tolist()
            matrix[1, 0] = tilt_arr[0]
            matrix[2, 0] = tilt_arr[1]
            matrix[2, 1] = tilt_arr[2]
        self._matrix = matrix

    def __str__(self):
        return self.get_string()

    def __repr__(self):
        return self.get_string()

    @property
    def volume(self):
        """
        Volume of simulation box.

        """
        m = self._matrix
        return np.dot(np.cross(m[0], m[1]), m[2])

    def get_string(self, significant_figures=6):
        """
        Returns the string representation of simulation box in LAMMPS
        data file format.

        Args:
            significant_figures (int): No. of significant figures to
                output for box settings. Default to 6.

        Returns:
            String representation

        """
        ph = f"{{:.{significant_figures}f}}"
        lines = []
        for bound, d in zip(self.bounds, "xyz"):
            fillers = bound + [d] * 2
            bound_format = " ".join([ph] * 2 + [" {}lo {}hi"])
            lines.append(bound_format.format(*fillers))
        if self.tilt:
            tilt_format = " ".join([ph] * 3 + [" xy xz yz"])
            lines.append(tilt_format.format(*self.tilt))
        return "\n".join(lines)

    def get_box_shift(self, i):
        """
        Calculates the coordinate shift due to PBC.

        Args:
            i: A (n, 3) integer array containing the labels for box
            images of n entries.

        Returns:
            Coorindate shift array with the same shape of i

        """
        return np.inner(i, self._matrix.T)

    def to_lattice(self):
        """
        Converts the simulation box to a more powerful Lattice backend.
        Note that Lattice is always periodic in 3D space while a
        simulation box is not necessarily periodic in all dimensions.

        Returns:
            Lattice

        """
        return Lattice(self._matrix)


def lattice_2_lmpbox(lattice, origin=(0, 0, 0)):
    """
    Converts a lattice object to LammpsBox, and calculates the symmetry
    operation used.

    Args:
        lattice (Lattice): Input lattice.
        origin: A (3,) array/list of floats setting lower bounds of
            simulation box. Default to (0, 0, 0).

    Returns:
        LammpsBox, SymmOp

    """
    a, b, c = lattice.abc
    xlo, ylo, zlo = origin
    xhi = a + xlo
    m = lattice.matrix
    xy = np.dot(m[1], m[0] / a)
    yhi = np.sqrt(b**2 - xy**2) + ylo
    xz = np.dot(m[2], m[0] / a)
    yz = (np.dot(m[1], m[2]) - xy * xz) / (yhi - ylo)
    zhi = np.sqrt(c**2 - xz**2 - yz**2) + zlo
    tilt = None if lattice.is_orthogonal else [xy, xz, yz]
    rot_matrix = np.linalg.solve([[xhi - xlo, 0, 0], [xy, yhi - ylo, 0], [xz, yz, zhi - zlo]], m)
    bounds = [[xlo, xhi], [ylo, yhi], [zlo, zhi]]
    symmop = SymmOp.from_rotation_and_translation(rot_matrix, origin)
    return LammpsBox(bounds, tilt), symmop


class LammpsData(MSONable):
    """
    Object for representing the data in a LAMMPS data file.

    """

    def __init__(
        self,
        box,
        masses,
        atoms,
        velocities=None,
        force_field=None,
        topology=None,
        atom_style="full",
    ):
        """
        This is a low level constructor designed to work with parsed
        data or other bridging objects (ForceField and Topology). Not
        recommended to use directly.

        Args:
            box (LammpsBox): Simulation box.
            masses (pandas.DataFrame): DataFrame with one column
                ["mass"] for Masses section.
            atoms (pandas.DataFrame): DataFrame with multiple columns
                for Atoms section. Column names vary with atom_style.
            velocities (pandas.DataFrame): DataFrame with three columns
                ["vx", "vy", "vz"] for Velocities section. Optional
                with default to None. If not None, its index should be
                consistent with atoms.
            force_field (dict): Data for force field sections. Optional
                with default to None. Only keywords in force field and
                class 2 force field are valid keys, and each value is a
                DataFrame.
            topology (dict): Data for topology sections. Optional with
                default to None. Only keywords in topology are valid
                keys, and each value is a DataFrame.
            atom_style (str): Output atom_style. Default to "full".

        """

        if velocities is not None:
            assert len(velocities) == len(atoms), "Inconsistency found between atoms and velocities"

        if force_field:
            all_ff_kws = SECTION_KEYWORDS["ff"] + SECTION_KEYWORDS["class2"]
            force_field = {k: v for k, v in force_field.items() if k in all_ff_kws}

        if topology:
            topology = {k: v for k, v in topology.items() if k in SECTION_KEYWORDS["topology"]}

        self.box = box
        self.masses = masses
        self.atoms = atoms
        self.velocities = velocities
        self.force_field = force_field
        self.topology = topology
        self.atom_style = atom_style

    def __str__(self):
        return self.get_string()

    def __repr__(self):
        return self.get_string()

    @property
    def structure(self):
        """
        Exports a periodic structure object representing the simulation
        box.

        Return:
            Structure

        """
        masses = self.masses
        atoms = self.atoms.copy()
        if "nx" in atoms.columns:
            atoms.drop(["nx", "ny", "nz"], axis=1, inplace=True)
        atoms["molecule-ID"] = 1
        ld_copy = self.__class__(self.box, masses, atoms)
        topologies = ld_copy.disassemble()[-1]
        molecule = topologies[0].sites
        coords = molecule.cart_coords - np.array(self.box.bounds)[:, 0]
        species = molecule.species
        latt = self.box.to_lattice()
        site_properties = {}
        if "q" in atoms:
            site_properties["charge"] = atoms["q"].values
        if self.velocities is not None:
            site_properties["velocities"] = self.velocities.values
        return Structure(
            latt,
            species,
            coords,
            coords_are_cartesian=True,
            site_properties=site_properties,
        )

    def get_string(self, distance=6, velocity=8, charge=4, hybrid=True):
        """
        Returns the string representation of LammpsData, essentially
        the string to be written to a file. Support hybrid style
        coeffs read and write.

        Args:
            distance (int): No. of significant figures to output for
                box settings (bounds and tilt) and atomic coordinates.
                Default to 6.
            velocity (int): No. of significant figures to output for
                velocities. Default to 8.
            charge (int): No. of significant figures to output for
                charges. Default to 4.
            hybrid (bool): Whether to write hybrid coeffs types.
                Default to True. If the data object has no hybrid
                coeffs types and has large coeffs section, one may
                use False to speed up the process. Otherwise, the
                default is recommended.

        Returns:
            String representation

        """
        file_template = """Generated by pymatgen.io.lammps.data.LammpsData

{stats}

{box}

{body}
"""
        box = self.box.get_string(distance)

        body_dict = {}
        body_dict["Masses"] = self.masses
        types = {}
        types["atom"] = len(self.masses)
        if self.force_field:
            all_ff_kws = SECTION_KEYWORDS["ff"] + SECTION_KEYWORDS["class2"]
            ff_kws = [k for k in all_ff_kws if k in self.force_field]
            for kw in ff_kws:
                body_dict[kw] = self.force_field[kw]
                if kw in SECTION_KEYWORDS["ff"][2:]:
                    types[kw.lower()[:-7]] = len(self.force_field[kw])

        body_dict["Atoms"] = self.atoms
        counts = {}
        counts["atoms"] = len(self.atoms)
        if self.velocities is not None:
            body_dict["Velocities"] = self.velocities
        if self.topology:
            for kw in SECTION_KEYWORDS["topology"]:
                if kw in self.topology:
                    body_dict[kw] = self.topology[kw]
                    counts[kw.lower()] = len(self.topology[kw])

        all_stats = list(counts.values()) + list(types.values())
        right_indent = len(str(max(all_stats)))
        count_lines = [f"{v:>{right_indent}}  {k}" for k, v in counts.items()]
        type_lines = [f"{v:>{right_indent}}  {k+ ' types'}" for k, v in types.items()]
        stats = "\n".join(count_lines + [""] + type_lines)

        def map_coords(q):
            return f"{q:.{distance}f}"

        def map_velos(q):
            return f"{q:.{velocity}f}"

        def map_charges(q):
            return f"{q:.{charge}f}"

        float_format = "{:.9f}".format
        float_format_2 = "{:.1f}".format
        int_format = "{:.0f}".format
        default_formatters = {
            "x": map_coords,
            "y": map_coords,
            "z": map_coords,
            "vx": map_velos,
            "vy": map_velos,
            "vz": map_velos,
            "q": map_charges,
        }
        coeffsdatatype = loadfn(str(MODULE_DIR / "CoeffsDataType.yaml"))
        coeffs = {}
        for style, types in coeffsdatatype.items():
            coeffs[style] = {}
            for type, formatter in types.items():
                coeffs[style][type] = {}
                for coeff, datatype in formatter.items():
                    if datatype == "int_format":
                        coeffs[style][type][coeff] = int_format
                    elif datatype == "float_format_2":
                        coeffs[style][type][coeff] = float_format_2
                    else:
                        coeffs[style][type][coeff] = float_format

        section_template = "{kw}\n\n{df}\n"
        parts = []
        for k, v in body_dict.items():
            index = k != "PairIJ Coeffs"
            if (
                k
                in [
                    "Bond Coeffs",
                    "Angle Coeffs",
                    "Dihedral Coeffs",
                    "Improper Coeffs",
                ]
                and hybrid
            ):
                listofdf = np.array_split(v, len(v.index))
                df_string = ""
                for i, df in enumerate(listofdf):
                    if isinstance(df.iloc[0]["coeff1"], str):
                        try:
                            formatters = {
                                **default_formatters,
                                **coeffs[k][df.iloc[0]["coeff1"]],
                            }
                        except KeyError:
                            formatters = default_formatters
                        line_string = df.to_string(
                            header=False,
                            formatters=formatters,
                            index_names=False,
                            index=index,
                            na_rep="",
                        )
                    else:
                        line_string = v.to_string(
                            header=False,
                            formatters=default_formatters,
                            index_names=False,
                            index=index,
                            na_rep="",
                        ).splitlines()[i]
                    df_string += line_string.replace("nan", "").rstrip() + "\n"
            else:
                df_string = v.to_string(
                    header=False,
                    formatters=default_formatters,
                    index_names=False,
                    index=index,
                    na_rep="",
                )
            parts.append(section_template.format(kw=k, df=df_string))
        body = "\n".join(parts)

        return file_template.format(stats=stats, box=box, body=body)

    def write_file(self, filename, distance=6, velocity=8, charge=4):
        """
        Writes LammpsData to file.

        Args:
            filename (str): Filename.
            distance (int): No. of significant figures to output for
                box settings (bounds and tilt) and atomic coordinates.
                Default to 6.
            velocity (int): No. of significant figures to output for
                velocities. Default to 8.
            charge (int): No. of significant figures to output for
                charges. Default to 4.

        """
        with open(filename, "w") as f:
            f.write(self.get_string(distance=distance, velocity=velocity, charge=charge))

    def disassemble(self, atom_labels=None, guess_element=True, ff_label="ff_map"):
        """
        Breaks down LammpsData to building blocks
        (LammpsBox, ForceField and a series of Topology).
        RESTRICTIONS APPLIED:

        1. No complex force field defined not just on atom
            types, where the same type or equivalent types of topology
            may have more than one set of coefficients.
        2. No intermolecular topologies (with atoms from different
            molecule-ID) since a Topology object includes data for ONE
            molecule or structure only.

        Args:
            atom_labels ([str]): List of strings (must be different
                from one another) for labelling each atom type found in
                Masses section. Default to None, where the labels are
                automatically added based on either element guess or
                dummy specie assignment.
            guess_element (bool): Whether to guess the element based on
                its atomic mass. Default to True, otherwise dummy
                species "Qa", "Qb", ... will be assigned to various
                atom types. The guessed or assigned elements will be
                reflected on atom labels if atom_labels is None, as
                well as on the species of molecule in each Topology.
            ff_label (str): Site property key for labeling atoms of
                different types. Default to "ff_map".

        Returns:
            LammpsBox, ForceField, [Topology]

        """
        atoms_df = self.atoms.copy()
        if "nx" in atoms_df.columns:
            atoms_df[["x", "y", "z"]] += self.box.get_box_shift(atoms_df[["nx", "ny", "nz"]].values)
        atoms_df = pd.concat([atoms_df, self.velocities], axis=1)

        mids = atoms_df.get("molecule-ID")
        if mids is None:
            unique_mids = [1]
            data_by_mols = {1: {"Atoms": atoms_df}}
        else:
            unique_mids = np.unique(mids)
            data_by_mols = {}
            for k in unique_mids:
                df = atoms_df[atoms_df["molecule-ID"] == k]
                data_by_mols[k] = {"Atoms": df}

        masses = self.masses.copy()
        masses["label"] = atom_labels
        unique_masses = np.unique(masses["mass"])
        if guess_element:
            ref_masses = [el.atomic_mass.real for el in Element]
            diff = np.abs(np.array(ref_masses) - unique_masses[:, None])
            atomic_numbers = np.argmin(diff, axis=1) + 1
            symbols = [Element.from_Z(an).symbol for an in atomic_numbers]
        else:
            symbols = [f"Q{a}" for a in map(chr, range(97, 97 + len(unique_masses)))]
        for um, s in zip(unique_masses, symbols):
            masses.loc[masses["mass"] == um, "element"] = s
        if atom_labels is None:  # add unique labels based on elements
            for el, vc in masses["element"].value_counts().iteritems():
                masses.loc[masses["element"] == el, "label"] = [f"{el}{c}" for c in range(1, vc + 1)]
        assert masses["label"].nunique(dropna=False) == len(masses), "Expecting unique atom label for each type"
        mass_info = [(row.label, row.mass) for row in masses.itertuples()]

        nonbond_coeffs, topo_coeffs = None, None
        if self.force_field:
            if "PairIJ Coeffs" in self.force_field:
                nbc = self.force_field["PairIJ Coeffs"]
                nbc = nbc.sort_values(["id1", "id2"]).drop(["id1", "id2"], axis=1)
                nonbond_coeffs = [list(t) for t in nbc.itertuples(False, None)]
            elif "Pair Coeffs" in self.force_field:
                nbc = self.force_field["Pair Coeffs"].sort_index()
                nonbond_coeffs = [list(t) for t in nbc.itertuples(False, None)]

            topo_coeffs = {k: [] for k in SECTION_KEYWORDS["ff"][2:] if k in self.force_field}
            for kw in topo_coeffs.keys():
                class2_coeffs = {
                    k: list(v.itertuples(False, None))
                    for k, v in self.force_field.items()
                    if k in CLASS2_KEYWORDS.get(kw, [])
                }
                ff_df = self.force_field[kw]
                for t in ff_df.itertuples(True, None):
                    d = {"coeffs": list(t[1:]), "types": []}
                    if class2_coeffs:
                        d.update({k: list(v[t[0] - 1]) for k, v in class2_coeffs.items()})
                    topo_coeffs[kw].append(d)

        if self.topology:

            def label_topo(t):
                return tuple(masses.loc[atoms_df.loc[t, "type"], "label"])

            for k, v in self.topology.items():
                ff_kw = k[:-1] + " Coeffs"
                for topo in v.itertuples(False, None):
                    topo_idx = topo[0] - 1
                    indices = list(topo[1:])
                    mids = atoms_df.loc[indices]["molecule-ID"].unique()
                    assert (
                        len(mids) == 1
                    ), "Do not support intermolecular topology formed by atoms with different molecule-IDs"
                    label = label_topo(indices)
                    topo_coeffs[ff_kw][topo_idx]["types"].append(label)
                    if data_by_mols[mids[0]].get(k):
                        data_by_mols[mids[0]][k].append(indices)
                    else:
                        data_by_mols[mids[0]][k] = [indices]

        if topo_coeffs:
            for v in topo_coeffs.values():
                for d in v:
                    d["types"] = list(set(d["types"]))

        ff = ForceField(mass_info=mass_info, nonbond_coeffs=nonbond_coeffs, topo_coeffs=topo_coeffs)

        topo_list = []
        for mid in unique_mids:
            data = data_by_mols[mid]
            atoms = data["Atoms"]
            shift = min(atoms.index)
            type_ids = atoms["type"]
            species = masses.loc[type_ids, "element"]
            labels = masses.loc[type_ids, "label"]
            coords = atoms[["x", "y", "z"]]
            m = Molecule(species.values, coords.values, site_properties={ff_label: labels.values})
            charges = atoms.get("q")
            velocities = atoms[["vx", "vy", "vz"]] if "vx" in atoms.columns else None
            topologies = {}
            for kw in SECTION_KEYWORDS["topology"]:
                if data.get(kw):
                    topologies[kw] = (np.array(data[kw]) - shift).tolist()
            topologies = None if not topologies else topologies
            topo_list.append(
                Topology(
                    sites=m,
                    ff_label=ff_label,
                    charges=charges,
                    velocities=velocities,
                    topologies=topologies,
                )
            )

        return self.box, ff, topo_list

    @classmethod
    def from_file(cls, filename, atom_style="full", sort_id=False):
        """
        Constructor that parses a file.

        Args:
            filename (str): Filename to read.
            atom_style (str): Associated atom_style. Default to "full".
            sort_id (bool): Whether sort each section by id. Default to
                True.

        """
        with zopen(filename, "rt") as f:
            lines = f.readlines()
        kw_pattern = r"|".join(itertools.chain(*SECTION_KEYWORDS.values()))
        section_marks = [i for i, l in enumerate(lines) if re.search(kw_pattern, l)]
        parts = np.split(lines, section_marks)

        float_group = r"([0-9eE.+-]+)"
        header_pattern = {}
        header_pattern["counts"] = r"^\s*(\d+)\s+([a-zA-Z]+)$"
        header_pattern["types"] = r"^\s*(\d+)\s+([a-zA-Z]+)\s+types$"
        header_pattern["bounds"] = r"^\s*{}$".format(r"\s+".join([float_group] * 2 + [r"([xyz])lo \3hi"]))
        header_pattern["tilt"] = r"^\s*{}$".format(r"\s+".join([float_group] * 3 + ["xy xz yz"]))

        header = {"counts": {}, "types": {}}
        bounds = {}
        for l in clean_lines(parts[0][1:]):  # skip the 1st line
            match = None
            for k, v in header_pattern.items():
                match = re.match(v, l)
                if match:
                    break
            if match and k in ["counts", "types"]:
                header[k][match.group(2)] = int(match.group(1))
            elif match and k == "bounds":
                g = match.groups()
                bounds[g[2]] = [float(i) for i in g[:2]]
            elif match and k == "tilt":
                header["tilt"] = [float(i) for i in match.groups()]
        header["bounds"] = [bounds.get(i, [-0.5, 0.5]) for i in "xyz"]
        box = LammpsBox(header["bounds"], header.get("tilt"))

        def parse_section(sec_lines):
            title_info = sec_lines[0].split("#", 1)
            kw = title_info[0].strip()
            sio = StringIO("".join(sec_lines[2:]))  # skip the 2nd line
            if kw.endswith("Coeffs") and not kw.startswith("PairIJ"):
                df_list = [
                    pd.read_csv(StringIO(line), header=None, comment="#", delim_whitespace=True)
                    for line in sec_lines[2:]
                    if line.strip()
                ]
                df = pd.concat(df_list, ignore_index=True)
                names = ["id"] + [f"coeff{i}" for i in range(1, df.shape[1])]
            else:
                df = pd.read_csv(sio, header=None, comment="#", delim_whitespace=True)
                if kw == "PairIJ Coeffs":
                    names = ["id1", "id2"] + [f"coeff{i}" for i in range(1, df.shape[1] - 1)]
                    df.index.name = None  # pylint: disable=E1101
                elif kw in SECTION_HEADERS:
                    names = ["id"] + SECTION_HEADERS[kw]
                elif kw == "Atoms":
                    names = ["id"] + ATOMS_HEADERS[atom_style]
                    if df.shape[1] == len(names):  # pylint: disable=E1101
                        pass
                    elif df.shape[1] == len(names) + 3:  # pylint: disable=E1101
                        names += ["nx", "ny", "nz"]
                    else:
                        raise ValueError(f"Format in Atoms section inconsistent with atom_style {atom_style}")
                else:
                    raise NotImplementedError(f"Parser for {kw} section not implemented")
            df.columns = names
            if sort_id:
                sort_by = "id" if kw != "PairIJ Coeffs" else ["id1", "id2"]
                df.sort_values(sort_by, inplace=True)
            if "id" in df.columns:
                df.set_index("id", drop=True, inplace=True)
                df.index.name = None
            return kw, df

        err_msg = "Bad LAMMPS data format where "
        body = {}
        seen_atoms = False
        for part in parts[1:]:
            name, section = parse_section(part)
            if name == "Atoms":
                seen_atoms = True
            if (
                name in ["Velocities"] + SECTION_KEYWORDS["topology"] and not seen_atoms
            ):  # Atoms must appear earlier than these
                raise RuntimeError(err_msg + f"{name} section appears before Atoms section")
            body.update({name: section})

        err_msg += "Nos. of {} do not match between header and {} section"
        assert len(body["Masses"]) == header["types"]["atom"], err_msg.format("atom types", "Masses")
        atom_sections = ["Atoms", "Velocities"] if "Velocities" in body else ["Atoms"]
        for s in atom_sections:
            assert len(body[s]) == header["counts"]["atoms"], err_msg.format("atoms", s)
        for s in SECTION_KEYWORDS["topology"]:
            if header["counts"].get(s.lower(), 0) > 0:
                assert len(body[s]) == header["counts"][s.lower()], err_msg.format(s.lower(), s)

        items = {k.lower(): body[k] for k in ["Masses", "Atoms"]}
        items["velocities"] = body.get("Velocities")
        ff_kws = [k for k in body if k in SECTION_KEYWORDS["ff"] + SECTION_KEYWORDS["class2"]]
        items["force_field"] = {k: body[k] for k in ff_kws} if ff_kws else None
        topo_kws = [k for k in body if k in SECTION_KEYWORDS["topology"]]
        items["topology"] = {k: body[k] for k in topo_kws} if topo_kws else None
        items["atom_style"] = atom_style
        items["box"] = box
        return cls(**items)

    @classmethod
    def from_ff_and_topologies(cls, box, ff, topologies, atom_style="full"):
        """
        Constructor building LammpsData from a ForceField object and a
        list of Topology objects. Do not support intermolecular
        topologies since a Topology object includes data for ONE
        molecule or structure only.

        Args:
            box (LammpsBox): Simulation box.
            ff (ForceField): ForceField object with data for Masses and
                force field sections.
            topologies ([Topology]): List of Topology objects with data
                for Atoms, Velocities and topology sections.
            atom_style (str): Output atom_style. Default to "full".

        """
        atom_types = set.union(*(t.species for t in topologies))
        assert atom_types.issubset(ff.maps["Atoms"].keys()), "Unknown atom type found in topologies"

        items = dict(box=box, atom_style=atom_style, masses=ff.masses, force_field=ff.force_field)

        mol_ids, charges, coords, labels = [], [], [], []
        v_collector = [] if topologies[0].velocities else None
        topo_collector = {"Bonds": [], "Angles": [], "Dihedrals": [], "Impropers": []}
        topo_labels = {"Bonds": [], "Angles": [], "Dihedrals": [], "Impropers": []}
        for i, topo in enumerate(topologies):
            if topo.topologies:
                shift = len(labels)
                for k, v in topo.topologies.items():
                    topo_collector[k].append(np.array(v) + shift + 1)
                    topo_labels[k].extend([tuple(topo.type_by_sites[j] for j in t) for t in v])
            if isinstance(v_collector, list):
                v_collector.append(topo.velocities)
            mol_ids.extend([i + 1] * len(topo.sites))
            labels.extend(topo.type_by_sites)
            coords.append(topo.sites.cart_coords)
            q = [0.0] * len(topo.sites) if not topo.charges else topo.charges
            charges.extend(q)

        atoms = pd.DataFrame(np.concatenate(coords), columns=["x", "y", "z"])
        atoms["molecule-ID"] = mol_ids
        atoms["q"] = charges
        atoms["type"] = list(map(ff.maps["Atoms"].get, labels))
        atoms.index += 1
        atoms = atoms[ATOMS_HEADERS[atom_style]]

        velocities = None
        if v_collector:
            velocities = pd.DataFrame(np.concatenate(v_collector), columns=SECTION_HEADERS["Velocities"])
            velocities.index += 1

        topology = {k: None for k, v in topo_labels.items() if len(v) > 0}
        for k in topology:
            df = pd.DataFrame(np.concatenate(topo_collector[k]), columns=SECTION_HEADERS[k][1:])
            df["type"] = list(map(ff.maps[k].get, topo_labels[k]))
            if any(pd.isnull(df["type"])):  # Throw away undefined topologies
                warnings.warn(f"Undefined {k.lower()} detected and removed")
                df.dropna(subset=["type"], inplace=True)
                df.reset_index(drop=True, inplace=True)
            df.index += 1
            topology[k] = df[SECTION_HEADERS[k]]
        topology = {k: v for k, v in topology.items() if not v.empty}

        items.update({"atoms": atoms, "velocities": velocities, "topology": topology})
        return cls(**items)

    @classmethod
    def from_structure(cls, structure, ff_elements=None, atom_style="charge", is_sort=False):
        """
        Simple constructor building LammpsData from a structure without
        force field parameters and topologies.

        Args:
            structure (Structure): Input structure.
            ff_elements ([str]): List of strings of elements that must
                be present due to force field settings but not
                necessarily in the structure. Default to None.
            atom_style (str): Choose between "atomic" (neutral) and
                "charge" (charged). Default to "charge".
            is_sort (bool): whether to sort sites

        """
        if is_sort:
            s = structure.get_sorted_structure()
        else:
            s = structure.copy()
        box, symmop = lattice_2_lmpbox(s.lattice)
        coords = symmop.operate_multi(s.cart_coords)
        site_properties = s.site_properties
        if "velocities" in site_properties:
            velos = np.array(s.site_properties["velocities"])
            rot = SymmOp.from_rotation_and_translation(symmop.rotation_matrix)
            rot_velos = rot.operate_multi(velos)
            site_properties.update({"velocities": rot_velos})
        boxed_s = Structure(
            box.to_lattice(),
            s.species,
            coords,
            site_properties=site_properties,
            coords_are_cartesian=True,
        )

        symbols = list(s.symbol_set)
        if ff_elements:
            symbols.extend(ff_elements)
        elements = sorted(Element(el) for el in set(symbols))
        mass_info = [tuple([i.symbol] * 2) for i in elements]
        ff = ForceField(mass_info)
        topo = Topology(boxed_s)
        return cls.from_ff_and_topologies(box=box, ff=ff, topologies=[topo], atom_style=atom_style)


class Topology(MSONable):
    """
    Class carrying most data in Atoms, Velocities and molecular
    topology sections for ONE SINGLE Molecule or Structure
    object, or a plain list of Sites.

    """

    def __init__(self, sites, ff_label=None, charges=None, velocities=None, topologies=None):
        """

        Args:
            sites ([Site] or SiteCollection): A group of sites in a
                list or as a Molecule/Structure.
            ff_label (str): Site property key for labeling atoms of
                different types. Default to None, i.e., use
                site.species_string.
            charges ([q, ...]): Charge of each site in a (n,)
                array/list, where n is the No. of sites. Default to
                None, i.e., search site property for charges.
            velocities ([[vx, vy, vz], ...]): Velocity of each site in
                a (n, 3) array/list, where n is the No. of sites.
                Default to None, i.e., search site property for
                velocities.
            topologies (dict): Bonds, angles, dihedrals and improper
                dihedrals defined by site indices. Default to None,
                i.e., no additional topology. All four valid keys
                listed below are optional.
                {
                    "Bonds": [[i, j], ...],
                    "Angles": [[i, j, k], ...],
                    "Dihedrals": [[i, j, k, l], ...],
                    "Impropers": [[i, j, k, l], ...]
                }

        """
        if not isinstance(sites, (Molecule, Structure)):
            sites = Molecule.from_sites(sites)

        if ff_label:
            type_by_sites = sites.site_properties.get(ff_label)
        else:
            type_by_sites = [site.specie.symbol for site in sites]
        # search for site property if not override
        if charges is None:
            charges = sites.site_properties.get("charge")
        if velocities is None:
            velocities = sites.site_properties.get("velocities")
        # validate shape
        if charges is not None:
            charge_arr = np.array(charges)
            assert charge_arr.shape == (len(sites),), "Wrong format for charges"
            charges = charge_arr.tolist()
        if velocities is not None:
            velocities_arr = np.array(velocities)
            assert velocities_arr.shape == (
                len(sites),
                3,
            ), "Wrong format for velocities"
            velocities = velocities_arr.tolist()

        if topologies:
            topologies = {k: v for k, v in topologies.items() if k in SECTION_KEYWORDS["topology"]}

        self.sites = sites
        self.ff_label = ff_label
        self.charges = charges
        self.velocities = velocities
        self.topologies = topologies
        self.type_by_sites = type_by_sites
        self.species = set(type_by_sites)

    @classmethod
    def from_bonding(cls, molecule, bond=True, angle=True, dihedral=True, tol=0.1, **kwargs):
        """
        Another constructor that creates an instance from a molecule.
        Covalent bonds and other bond-based topologies (angles and
        dihedrals) can be automatically determined. Cannot be used for
        non bond-based topologies, e.g., improper dihedrals.

        Args:
            molecule (Molecule): Input molecule.
            bond (bool): Whether find bonds. If set to False, angle and
                dihedral searching will be skipped. Default to True.
            angle (bool): Whether find angles. Default to True.
            dihedral (bool): Whether find dihedrals. Default to True.
            tol (float): Bond distance tolerance. Default to 0.1.
                Not recommended to alter.
            **kwargs: Other kwargs supported by Topology.

        """
        real_bonds = molecule.get_covalent_bonds(tol=tol)
        bond_list = [list(map(molecule.index, [b.site1, b.site2])) for b in real_bonds]
        if not all((bond, bond_list)):
            # do not search for others if not searching for bonds or no bonds
            return cls(sites=molecule, **kwargs)

        angle_list, dihedral_list = [], []
        dests, freq = np.unique(bond_list, return_counts=True)
        hubs = dests[np.where(freq > 1)].tolist()
        bond_arr = np.array(bond_list)
        if len(hubs) > 0:
            hub_spokes = {}
            for hub in hubs:
                ix = np.any(np.isin(bond_arr, hub), axis=1)
                bonds = np.unique(bond_arr[ix]).tolist()
                bonds.remove(hub)
                hub_spokes[hub] = bonds
        # skip angle or dihedral searching if too few bonds or hubs
        dihedral = False if len(bond_list) < 3 or len(hubs) < 2 else dihedral
        angle = False if len(bond_list) < 2 or len(hubs) < 1 else angle

        if angle:
            for k, v in hub_spokes.items():
                angle_list.extend([[i, k, j] for i, j in itertools.combinations(v, 2)])
        if dihedral:
            hub_cons = bond_arr[np.all(np.isin(bond_arr, hubs), axis=1)]
            for i, j in hub_cons.tolist():
                ks = [k for k in hub_spokes[i] if k != j]
                ls = [l for l in hub_spokes[j] if l != i]
                dihedral_list.extend([[k, i, j, l] for k, l in itertools.product(ks, ls) if k != l])

        topologies = {
            k: v for k, v in zip(SECTION_KEYWORDS["topology"][:3], [bond_list, angle_list, dihedral_list]) if len(v) > 0
        }
        topologies = None if len(topologies) == 0 else topologies
        return cls(sites=molecule, topologies=topologies, **kwargs)


class ForceField(MSONable):
    """
    Class carrying most data in Masses and force field sections.

    Attributes:
        masses (pandas.DataFrame): DataFrame for Masses section.
        force_field (dict): Force field section keywords (keys) and
            data (values) as DataFrames.
        maps (dict): Dict for labeling atoms and topologies.

    """

    @staticmethod
    def _is_valid(df):
        return not pd.isnull(df).values.any()

    def __init__(self, mass_info, nonbond_coeffs=None, topo_coeffs=None):
        """

        Args:
            mass_info (list): List of atomic mass info. Elements,
                strings (symbols) and floats are all acceptable for the
                values, with the first two converted to the atomic mass
                of an element. It is recommended to use
                dict.items() to prevent key duplications.
                [("C", 12.01), ("H", Element("H")), ("O", "O"), ...]
            nonbond_coeffs [coeffs]: List of pair or pairij
                coefficients, of which the sequence must be sorted
                according to the species in mass_dict. Pair or PairIJ
                determined by the length of list. Optional with default
                to None.
            topo_coeffs (dict): Dict with force field coefficients for
                molecular topologies. Optional with default
                to None. All four valid keys listed below are optional.
                Each value is a list of dicts with non-optional keys
                "coeffs" and "types", and related class2 force field
                keywords as optional keys.
                {
                    "Bond Coeffs":
                        [{"coeffs": [coeff],
                          "types": [("C", "C"), ...]}, ...],
                    "Angle Coeffs":
                        [{"coeffs": [coeff],
                          "BondBond Coeffs": [coeff],
                          "types": [("H", "C", "H"), ...]}, ...],
                    "Dihedral Coeffs":
                        [{"coeffs": [coeff],
                          "BondBond13 Coeffs": [coeff],
                          "types": [("H", "C", "C", "H"), ...]}, ...],
                    "Improper Coeffs":
                        [{"coeffs": [coeff],
                          "AngleAngle Coeffs": [coeff],
                          "types": [("H", "C", "C", "H"), ...]}, ...],
                }
                Topology of same type or equivalent types (e.g.,
                ("C", "H") and ("H", "C") bonds) are NOT ALLOWED to
                be defined MORE THAN ONCE with DIFFERENT coefficients.

        """

        def map_mass(v):
            return (
                v.atomic_mass.real
                if isinstance(v, Element)
                else Element(v).atomic_mass.real
                if isinstance(v, str)
                else v
            )

        index, masses, self.mass_info, atoms_map = [], [], [], {}
        for i, m in enumerate(mass_info):
            index.append(i + 1)
            mass = map_mass(m[1])
            masses.append(mass)
            self.mass_info.append((m[0], mass))
            atoms_map[m[0]] = i + 1
        self.masses = pd.DataFrame({"mass": masses}, index=index)
        self.maps = {"Atoms": atoms_map}

        ff_dfs = {}

        self.nonbond_coeffs = nonbond_coeffs
        if self.nonbond_coeffs:
            ff_dfs.update(self._process_nonbond())

        self.topo_coeffs = topo_coeffs
        if self.topo_coeffs:
            self.topo_coeffs = {k: v for k, v in self.topo_coeffs.items() if k in SECTION_KEYWORDS["ff"][2:]}
            for k in self.topo_coeffs.keys():
                coeffs, mapper = self._process_topo(k)
                ff_dfs.update(coeffs)
                self.maps.update(mapper)

        self.force_field = None if len(ff_dfs) == 0 else ff_dfs

    def _process_nonbond(self):
        pair_df = pd.DataFrame(self.nonbond_coeffs)
        assert self._is_valid(pair_df), "Invalid nonbond coefficients with rows varying in length"
        npair, ncoeff = pair_df.shape
        pair_df.columns = [f"coeff{i}" for i in range(1, ncoeff + 1)]
        nm = len(self.mass_info)
        ncomb = int(nm * (nm + 1) / 2)
        if npair == nm:
            kw = "Pair Coeffs"
            pair_df.index = range(1, nm + 1)
        elif npair == ncomb:
            kw = "PairIJ Coeffs"
            ids = list(itertools.combinations_with_replacement(range(1, nm + 1), 2))
            id_df = pd.DataFrame(ids, columns=["id1", "id2"])
            pair_df = pd.concat([id_df, pair_df], axis=1)
        else:
            raise ValueError(f"Expecting {nm} Pair Coeffs or {ncomb} PairIJ Coeffs for {nm} atom types, got {npair}")
        return {kw: pair_df}

    def _process_topo(self, kw):
        def find_eq_types(label, section):
            if section.startswith("Improper"):
                label_arr = np.array(label)
                seqs = [[0, 1, 2, 3], [0, 2, 1, 3], [3, 1, 2, 0], [3, 2, 1, 0]]
                return [tuple(label_arr[s]) for s in seqs]
            return [label] + [label[::-1]]

        main_data, distinct_types = [], []
        class2_data = {k: [] for k in self.topo_coeffs[kw][0].keys() if k in CLASS2_KEYWORDS.get(kw, [])}
        for i, d in enumerate(self.topo_coeffs[kw]):
            main_data.append(d["coeffs"])
            distinct_types.append(d["types"])
            for k in class2_data.keys():
                class2_data[k].append(d[k])
        distinct_types = [set(itertools.chain(*(find_eq_types(t, kw) for t in dt))) for dt in distinct_types]
        type_counts = sum(len(dt) for dt in distinct_types)
        type_union = set.union(*distinct_types)
        assert len(type_union) == type_counts, f"Duplicated items found under different coefficients in {kw}"
        atoms = set(np.ravel(list(itertools.chain(*distinct_types))))
        assert atoms.issubset(self.maps["Atoms"].keys()), f"Undefined atom type found in {kw}"
        mapper = {}
        for i, dt in enumerate(distinct_types):
            for t in dt:
                mapper[t] = i + 1

        def process_data(data):
            df = pd.DataFrame(data)
            assert self._is_valid(df), "Invalid coefficients with rows varying in length"
            n, c = df.shape
            df.columns = [f"coeff{i}" for i in range(1, c + 1)]
            df.index = range(1, n + 1)
            return df

        all_data = {kw: process_data(main_data)}
        if class2_data:
            all_data.update({k: process_data(v) for k, v in class2_data.items()})
        return all_data, {kw[:-7] + "s": mapper}

    def to_file(self, filename):
        """
        Saves object to a file in YAML format.

        Args:
            filename (str): Filename.

        """
        d = {
            "mass_info": self.mass_info,
            "nonbond_coeffs": self.nonbond_coeffs,
            "topo_coeffs": self.topo_coeffs,
        }
        with open(filename, "w") as f:
            yaml = YAML()
            yaml.dump(d, f)

    @classmethod
    def from_file(cls, filename):
        """
        Constructor that reads in a file in YAML format.

        Args:
            filename (str): Filename.

        """
        with open(filename) as f:
            yaml = YAML()
            d = yaml.load(f)
        return cls.from_dict(d)

    @classmethod
    def from_dict(cls, d):
        """
        Constructor that reads in a dictionary.

        Args:
            d (dict): Dictionary to read.
        """
        d["mass_info"] = [tuple(m) for m in d["mass_info"]]
        if d.get("topo_coeffs"):
            for v in d["topo_coeffs"].values():
                for c in v:
                    c["types"] = [tuple(t) for t in c["types"]]
        return cls(d["mass_info"], d["nonbond_coeffs"], d["topo_coeffs"])


class CombinedData(LammpsData):
    """
    Object for a collective set of data for a series of LAMMPS data file.
    velocities not yet implemented.
    """

    def __init__(
        self,
        list_of_molecules,
        list_of_names,
        list_of_numbers,
        coordinates,
        atom_style="full",
    ):
        """
        Args:
            list_of_molecules: A list of LammpsData objects of a chemical cluster.
                 Each LammpsData object (cluster) may contain one or more molecule ID.
            list_of_names: A list of name (string) for each cluster. The characters in each name are
                restricted to word characters ([a-zA-Z0-9_]). If names with any non-word characters
                are passed in, the special characters will be substituted by '_'.
            list_of_numbers: A list of Integer for counts of each molecule
            coordinates (pandas.DataFrame): DataFrame at least containing
                columns of ["x", "y", "z"] for coordinates of atoms.
            atom_style (str): Output atom_style. Default to "full".

        """

        self._list_of_molecules = list_of_molecules
        self._list_of_names = list_of_names
        self._list_of_numbers = list_of_numbers
        self._coordinates = coordinates
        self._coordinates.index = self._coordinates.index.map(int)
        max_xyz = self._coordinates[["x", "y", "z"]].max().max()
        min_xyz = self._coordinates[["x", "y", "z"]].min().min()
        self.box = LammpsBox(np.array(3 * [[min_xyz - 0.5, max_xyz + 0.5]]))
        self.atom_style = atom_style
        self.n = sum(self._list_of_numbers)
        self.names = []
        for name in self._list_of_names:
            self.names.append("_".join(re.findall(r"\w+", name)))
        self.mols = self._list_of_molecules
        self.nums = self._list_of_numbers
        self.masses = pd.concat([mol.masses.copy() for mol in self.mols], ignore_index=True)
        self.masses.index += 1
        all_ff_kws = SECTION_KEYWORDS["ff"] + SECTION_KEYWORDS["class2"]
        appeared_kws = {k for mol in self.mols if mol.force_field is not None for k in mol.force_field}
        ff_kws = [k for k in all_ff_kws if k in appeared_kws]
        self.force_field = {}
        for kw in ff_kws:
            self.force_field[kw] = pd.concat(
                [mol.force_field[kw].copy() for mol in self.mols if kw in mol.force_field],
                ignore_index=True,
            )
            self.force_field[kw].index += 1
        if not bool(self.force_field):
            self.force_field = None

        self.atoms = pd.DataFrame()
        mol_count = 0
        type_count = 0
        self.mols_per_data = []
        for i, mol in enumerate(self.mols):
            atoms_df = mol.atoms.copy()
            atoms_df["molecule-ID"] += mol_count
            atoms_df["type"] += type_count
            mols_in_data = len(atoms_df["molecule-ID"].unique())
            self.mols_per_data.append(mols_in_data)
            for j in range(self.nums[i]):
                self.atoms = self.atoms.concat(atoms_df, ignore_index=True)
                atoms_df["molecule-ID"] += mols_in_data
            type_count += len(mol.masses)
            mol_count += self.nums[i] * mols_in_data
        self.atoms.index += 1
        assert len(self.atoms) == len(self._coordinates), "Wrong number of coordinates."
        self.atoms.update(self._coordinates)

        self.velocities = None
        assert self.mols[0].velocities is None, "Velocities not supported"

        self.topology = {}
        atom_count = 0
        count = {"Bonds": 0, "Angles": 0, "Dihedrals": 0, "Impropers": 0}
        for i, mol in enumerate(self.mols):
            for kw in SECTION_KEYWORDS["topology"]:
                if bool(mol.topology) and kw in mol.topology:
                    if kw not in self.topology:
                        self.topology[kw] = pd.DataFrame()
                    topo_df = mol.topology[kw].copy()
                    topo_df["type"] += count[kw]
                    for col in topo_df.columns[1:]:
                        topo_df[col] += atom_count
                    for j in range(self.nums[i]):
                        self.topology[kw] = self.topology[kw].concat(topo_df, ignore_index=True)
                        for col in topo_df.columns[1:]:
                            topo_df[col] += len(mol.atoms)
                    count[kw] += len(mol.force_field[kw[:-1] + " Coeffs"])
            atom_count += len(mol.atoms) * self.nums[i]
        for kw in SECTION_KEYWORDS["topology"]:
            if kw in self.topology:
                self.topology[kw].index += 1
        if not bool(self.topology):
            self.topology = None

    @property
    def structure(self):
        """
        Exports a periodic structure object representing the simulation
        box.
        Return:
            Structure
        """
        ld_cp = self.as_lammpsdata()
        return ld_cp.structure

    def disassemble(self, atom_labels=None, guess_element=True, ff_label="ff_map"):
        """
        Breaks down each LammpsData in CombinedData to building blocks
        (LammpsBox, ForceField and a series of Topology).
        RESTRICTIONS APPLIED:
        1. No complex force field defined not just on atom
            types, where the same type or equivalent types of topology
            may have more than one set of coefficients.
        2. No intermolecular topologies (with atoms from different
            molecule-ID) since a Topology object includes data for ONE
            molecule or structure only.
        Args:
            atom_labels ([str]): List of strings (must be different
                from one another) for labelling each atom type found in
                Masses section. Default to None, where the labels are
                automatically added based on either element guess or
                dummy specie assignment.
            guess_element (bool): Whether to guess the element based on
                its atomic mass. Default to True, otherwise dummy
                species "Qa", "Qb", ... will be assigned to various
                atom types. The guessed or assigned elements will be
                reflected on atom labels if atom_labels is None, as
                well as on the species of molecule in each Topology.
            ff_label (str): Site property key for labeling atoms of
                different types. Default to "ff_map".
        Returns:
            [(LammpsBox, ForceField, [Topology]), ...]
        """
        disassembles = []
        for mol in self.mols:
            disassembles.append(
                mol.disassemble(atom_labels=atom_labels, guess_element=guess_element, ff_label=ff_label)
            )
        return disassembles

    @classmethod
    def from_ff_and_topologies(cls):
        """
        Unsupported constructor for CombinedData objects.
        """
        raise AttributeError("Unsupported constructor for CombinedData objects.")

    @classmethod
    def from_structure(cls):
        """
        Unsupported constructor for CombinedData objects.
        """
        raise AttributeError("Unsupported constructor for CombinedData objects.")

    @classmethod
    def parse_xyz(cls, filename):
        """
        load xyz file generated from packmol (for those who find it hard to install openbabel)

        Returns:
            pandas.DataFrame

        """
        with zopen(filename, "rt") as f:
            lines = f.readlines()

        sio = StringIO("".join(lines[2:]))  # skip the 2nd line
        df = pd.read_csv(
            sio,
            header=None,
            comment="#",
            delim_whitespace=True,
            names=["atom", "x", "y", "z"],
        )
        df.index += 1
        return df

    @classmethod
    def from_files(cls, coordinate_file, list_of_numbers, *filenames):
        """
        Constructor that parse a series of data file.

        Args:
            coordinate_file (str): The filename of xyz coordinates.
            list_of_numbers (list): A list of numbers specifying counts for each
                clusters parsed from files.
            filenames (str): A series of LAMMPS data filenames in string format.
        """
        names = []
        mols = []
        styles = []
        coordinates = cls.parse_xyz(filename=coordinate_file)
        for i in range(0, len(filenames)):
            exec(f"cluster{i + 1} = LammpsData.from_file(filenames[i])")
            names.append(f"cluster{i + 1}")
            mols.append(eval(f"cluster{i + 1}"))
            styles.append(eval(f"cluster{i + 1}").atom_style)
        style = set(styles)
        assert len(style) == 1, "Files have different atom styles."
        return cls.from_lammpsdata(mols, names, list_of_numbers, coordinates, style.pop())

    @classmethod
    def from_lammpsdata(cls, mols, names, list_of_numbers, coordinates, atom_style=None):
        """
        Constructor that can infer atom_style.
        The input LammpsData objects are used non-destructively.

        Args:
            mols: a list of LammpsData of a chemical cluster.Each LammpsData object (cluster)
                may contain one or more molecule ID.
            names: a list of name for each cluster.
            list_of_numbers: a list of Integer for counts of each molecule
            coordinates (pandas.DataFrame): DataFrame at least containing
                columns of ["x", "y", "z"] for coordinates of atoms.
            atom_style (str): Output atom_style. Default to "full".
        """
        styles = []
        for mol in mols:
            styles.append(mol.atom_style)
        style = set(styles)
        assert len(style) == 1, "Data have different atom_style."
        style_return = style.pop()
        if atom_style:
            assert atom_style == style_return, "Data have different atom_style as specified."
        return cls(mols, names, list_of_numbers, coordinates, style_return)

    def get_string(self, distance=6, velocity=8, charge=4, hybrid=True):
        """
        Returns the string representation of CombinedData, essentially
        the string to be written to a file. Combination info is included
        as a comment. For single molecule ID data, the info format is:
            num name
        For data with multiple molecule ID, the format is:
            num(mols_per_data) name

        Args:
            distance (int): No. of significant figures to output for
                box settings (bounds and tilt) and atomic coordinates.
                Default to 6.
            velocity (int): No. of significant figures to output for
                velocities. Default to 8.
            charge (int): No. of significant figures to output for
                charges. Default to 4.
            hybrid (bool): Whether to write hybrid coeffs types.
                Default to True. If the data object has no hybrid
                coeffs types and has large coeffs section, one may
                use False to speed up the process. Otherwise, the
                default is recommended.

        Returns:
            String representation
        """
        lines = LammpsData.get_string(self, distance, velocity, charge, hybrid).splitlines()
        info = "# " + " + ".join(
            (str(a) + " " + b) if c == 1 else (str(a) + "(" + str(c) + ") " + b)
            for a, b, c in zip(self.nums, self.names, self.mols_per_data)
        )
        lines.insert(1, info)
        return "\n".join(lines)

    def as_lammpsdata(self):
        """
        Convert a CombinedData object to a LammpsData object. attributes are deepcopied.

        box (LammpsBox): Simulation box.
        force_field (dict): Data for force field sections. Optional
            with default to None. Only keywords in force field and
            class 2 force field are valid keys, and each value is a
            DataFrame.
        topology (dict): Data for topology sections. Optional with
            default to None. Only keywords in topology are valid
            keys, and each value is a DataFrame.

        """
        items = {}
        items["box"] = LammpsBox(self.box.bounds, self.box.tilt)
        items["masses"] = self.masses.copy()
        items["atoms"] = self.atoms.copy()
        items["atom_style"] = self.atom_style
        items["velocities"] = None  # Velocities not supported
        if self.force_field:
            all_ff_kws = SECTION_KEYWORDS["ff"] + SECTION_KEYWORDS["class2"]
            items["force_field"] = {k: v.copy() for k, v in self.force_field.items() if k in all_ff_kws}

        if self.topology:
            items["topology"] = {k: v.copy() for k, v in self.topology.items() if k in SECTION_KEYWORDS["topology"]}
<<<<<<< HEAD
        return LammpsData(**items)


@deprecated(
    LammpsData.from_structure,
    "structure_2_lmpdata has been deprecated in favor of LammpsData.from_structure",
)
def structure_2_lmpdata(structure, ff_elements=None, atom_style="charge", is_sort=False):
    """
    Converts a structure to a LammpsData object with no force field
    parameters and topologies.

    Args:
        structure (Structure): Input structure.
        ff_elements ([str]): List of strings of elements that must be
            present due to force field settings but not necessarily in
            the structure. Default to None.
        atom_style (str): Choose between "atomic" (neutral) and
            "charge" (charged). Default to "charge".
        is_sort (bool): whether to sort the structure sites
    Returns:
        LammpsData

    """
    if is_sort:
        s = structure.get_sorted_structure()
    else:
        s = structure.copy()

    a, b, c = s.lattice.abc
    m = s.lattice.matrix
    xhi = a
    xy = np.dot(m[1], m[0] / xhi)
    yhi = np.sqrt(b**2 - xy**2)
    xz = np.dot(m[2], m[0] / xhi)
    yz = (np.dot(m[1], m[2]) - xy * xz) / yhi
    zhi = np.sqrt(c**2 - xz**2 - yz**2)
    box_bounds = [[0.0, xhi], [0.0, yhi], [0.0, zhi]]
    box_tilt = [xy, xz, yz]
    box_tilt = None if not any(box_tilt) else box_tilt
    box = LammpsBox(box_bounds, box_tilt)
    new_latt = Lattice([[xhi, 0, 0], [xy, yhi, 0], [xz, yz, zhi]])
    s.lattice = new_latt

    symbols = list(s.symbol_set)
    if ff_elements:
        symbols.extend(ff_elements)
    elements = sorted(Element(el) for el in set(symbols))
    mass_info = [tuple([i.symbol] * 2) for i in elements]
    ff = ForceField(mass_info)
    topo = Topology(s)
    return LammpsData.from_ff_and_topologies(box=box, ff=ff, topologies=[topo], atom_style=atom_style)
=======
        return LammpsData(**items)
>>>>>>> c9268635
<|MERGE_RESOLUTION|>--- conflicted
+++ resolved
@@ -1504,59 +1504,4 @@
 
         if self.topology:
             items["topology"] = {k: v.copy() for k, v in self.topology.items() if k in SECTION_KEYWORDS["topology"]}
-<<<<<<< HEAD
-        return LammpsData(**items)
-
-
-@deprecated(
-    LammpsData.from_structure,
-    "structure_2_lmpdata has been deprecated in favor of LammpsData.from_structure",
-)
-def structure_2_lmpdata(structure, ff_elements=None, atom_style="charge", is_sort=False):
-    """
-    Converts a structure to a LammpsData object with no force field
-    parameters and topologies.
-
-    Args:
-        structure (Structure): Input structure.
-        ff_elements ([str]): List of strings of elements that must be
-            present due to force field settings but not necessarily in
-            the structure. Default to None.
-        atom_style (str): Choose between "atomic" (neutral) and
-            "charge" (charged). Default to "charge".
-        is_sort (bool): whether to sort the structure sites
-    Returns:
-        LammpsData
-
-    """
-    if is_sort:
-        s = structure.get_sorted_structure()
-    else:
-        s = structure.copy()
-
-    a, b, c = s.lattice.abc
-    m = s.lattice.matrix
-    xhi = a
-    xy = np.dot(m[1], m[0] / xhi)
-    yhi = np.sqrt(b**2 - xy**2)
-    xz = np.dot(m[2], m[0] / xhi)
-    yz = (np.dot(m[1], m[2]) - xy * xz) / yhi
-    zhi = np.sqrt(c**2 - xz**2 - yz**2)
-    box_bounds = [[0.0, xhi], [0.0, yhi], [0.0, zhi]]
-    box_tilt = [xy, xz, yz]
-    box_tilt = None if not any(box_tilt) else box_tilt
-    box = LammpsBox(box_bounds, box_tilt)
-    new_latt = Lattice([[xhi, 0, 0], [xy, yhi, 0], [xz, yz, zhi]])
-    s.lattice = new_latt
-
-    symbols = list(s.symbol_set)
-    if ff_elements:
-        symbols.extend(ff_elements)
-    elements = sorted(Element(el) for el in set(symbols))
-    mass_info = [tuple([i.symbol] * 2) for i in elements]
-    ff = ForceField(mass_info)
-    topo = Topology(s)
-    return LammpsData.from_ff_and_topologies(box=box, ff=ff, topologies=[topo], atom_style=atom_style)
-=======
-        return LammpsData(**items)
->>>>>>> c9268635
+        return LammpsData(**items)