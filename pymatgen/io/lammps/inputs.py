# Copyright (c) Pymatgen Development Team.
# Distributed under the terms of the MIT License.

"""
This module implements methods for writing LAMMPS input files.
"""


import os
import re
import shutil
import warnings
from pathlib import Path
from string import Template
from typing import Dict, Optional, Union

from monty.dev import deprecated
from monty.json import MSONable

<<<<<<< HEAD
from pymatgen.io.core import InputFile
from pymatgen.io.template import TemplateInputGen
from pymatgen.io.lammps.data import LammpsData  # , CombinedData
=======
from pymatgen.io.lammps.data import CombinedData, LammpsData
from pymatgen.io.template import TemplateInputGen
>>>>>>> 48df1047

__author__ = "Kiran Mathew, Brandon Wood, Zhi Deng"
__copyright__ = "Copyright 2018, The Materials Virtual Lab"
__version__ = "1.0"
__maintainer__ = "Zhi Deng"
__email__ = "z4deng@eng.ucsd.edu"
__date__ = "Aug 1, 2018"


class LammpsInputFile(InputFile):
    """
    Class representing a LAMMPS input settings file, e.g. in.lammps
    """

    pass


class CombinedData(InputFile):
    """
    Class representing a LAMMPS data file, e.g. system.data
    """

    pass


class LammpsRun(MSONable):
    """
    Examples for various simple LAMMPS runs with given simulation box,
    force field and a few more settings. Experienced LAMMPS users should
    consider using write_lammps_inputs method with more sophisticated
    templates.

    """

    template_dir = os.path.join(os.path.dirname(os.path.abspath(__file__)), "templates")

    def __init__(self, script_template, settings, data, script_filename):
        """
        Base constructor.

        Args:
            script_template (str): String template for input script
                with placeholders. The format for placeholders has to
                be '$variable_name', e.g., '$temperature'
            settings (dict): Contains values to be written to the
                placeholders, e.g., {'temperature': 1}.
            data (LammpsData or str): Data file as a LammpsData
                instance or path to an existing data file. Default to
                None, i.e., no data file supplied. Useful only when
                read_data cmd is in the script.
            script_filename (str): Filename for the input script.

        """
        self.script_template = script_template
        self.settings = settings
        self.data = data
        self.script_filename = script_filename

    def write_inputs(self, output_dir, **kwargs):
        """
        Writes all input files (input script, and data if needed).
        Other supporting files are not handled at this moment.

        Args:
            output_dir (str): Directory to output the input files.
            **kwargs: kwargs supported by LammpsData.write_file.

        """
        write_lammps_inputs(
            output_dir=output_dir,
            script_template=self.script_template,
            settings=self.settings,
            data=self.data,
            script_filename=self.script_filename,
            **kwargs,
        )

    @classmethod
    def md(cls, data, force_field, temperature, nsteps, other_settings=None):
        r"""
        Example for a simple MD run based on template md.txt.

        Args:
            data (LammpsData or str): Data file as a LammpsData
                instance or path to an existing data file.
            force_field (str): Combined force field related cmds. For
                example, 'pair_style eam\npair_coeff * * Cu_u3.eam'.
            temperature (float): Simulation temperature.
            nsteps (int): No. of steps to run.
            other_settings (dict): other settings to be filled into
                placeholders.
        """
        template_path = os.path.join(cls.template_dir, "md.txt")
        with open(template_path) as f:
            script_template = f.read()
        settings = other_settings.copy() if other_settings is not None else {}
        settings.update({"force_field": force_field, "temperature": temperature, "nsteps": nsteps})
        script_filename = "in.md"
        return cls(
            script_template=script_template,
            settings=settings,
            data=data,
            script_filename=script_filename,
        )


class LammpsTemplateGen(TemplateInputGen):
    """
    Creates an InputSet object for a LAMMPS run based on a template file.
    The input script is constructed by substituting variables into placeholders
    in the template file using python's Template.safe_substitute() function.
    The data file containing coordinates and topology information can be provided
    as a LammpsData instance. Alternatively, you can include a read_data command
    in the template file that points to an existing data file.
    Other supporting files are not handled at the moment.

    To write the input files to a directory, call LammpsTemplateSet.write_input()
    See pymatgen.io.template.py for additional documentation of this method.
    """

    def get_input_set(  # type: ignore
        self,
        script_template: Union[str, Path],
        settings: Optional[Dict] = None,
        script_filename: str = "in.lammps",
        data: Union[LammpsData, CombinedData] = None,
        data_filename: str = "system.data",
    ):
        """
        Args:
            script_template: String template for input script with
                placeholders. The format for placeholders has to be
                '$variable_name', e.g., '$temperature'
            settings: Contains values to be written to the
                placeholders, e.g., {'temperature': 1}. Default to None.
            data: Data file as a LammpsData instance. Default to None, i.e., no
                data file supplied. Note that a matching 'read_data' command
                must be provided in the script template in order for the data
                file to actually be read.
            script_filename: Filename for the input file.
            data_filename: Filename for the data file, if provided.
        """
        input_set = super().get_input_set(template=script_template, variables=settings, filename=script_filename)

        if data:
            input_set.update({data_filename: data})
        return input_set


@deprecated(LammpsTemplateGen, "This method will be retired in the future. Consider using LammpsTemplateSet instead.")
def write_lammps_inputs(
    output_dir,
    script_template,
    settings=None,
    data=None,
    script_filename="in.lammps",
    make_dir_if_not_present=True,
    **kwargs,
):
    """
    Writes input files for a LAMMPS run. Input script is constructed
    from a str template with placeholders to be filled by custom
    settings. Data file is either written from a LammpsData
    instance or copied from an existing file if read_data cmd is
    inspected in the input script. Other supporting files are not
    handled at the moment.

    Args:
        output_dir (str): Directory to output the input files.
        script_template (str): String template for input script with
            placeholders. The format for placeholders has to be
            '$variable_name', e.g., '$temperature'
        settings (dict): Contains values to be written to the
            placeholders, e.g., {'temperature': 1}. Default to None.
        data (LammpsData or str): Data file as a LammpsData instance or
            path to an existing data file. Default to None, i.e., no
            data file supplied. Useful only when read_data cmd is in
            the script.
        script_filename (str): Filename for the input script.
        make_dir_if_not_present (bool): Set to True if you want the
            directory (and the whole path) to be created if it is not
            present.
        **kwargs: kwargs supported by LammpsData.write_file.

    Examples:
        >>> eam_template = '''units           metal
        ... atom_style      atomic
        ...
        ... lattice         fcc 3.615
        ... region          box block 0 20 0 20 0 20
        ... create_box      1 box
        ... create_atoms    1 box
        ...
        ... pair_style      eam
        ... pair_coeff      1 1 Cu_u3.eam
        ...
        ... velocity        all create $temperature 376847 loop geom
        ...
        ... neighbor        1.0 bin
        ... neigh_modify    delay 5 every 1
        ...
        ... fix             1 all nvt temp $temperature $temperature 0.1
        ...
        ... timestep        0.005
        ...
        ... run             $nsteps'''
        >>> write_lammps_inputs('.', eam_template, settings={'temperature': 1600.0, 'nsteps': 100})
        >>> with open('in.lammps') as f:
        ...     script = f.read()
        ...
        >>> print(script)
        units           metal
        atom_style      atomic

        lattice         fcc 3.615
        region          box block 0 20 0 20 0 20
        create_box      1 box
        create_atoms    1 box

        pair_style      eam
        pair_coeff      1 1 Cu_u3.eam

        velocity        all create 1600.0 376847 loop geom

        neighbor        1.0 bin
        neigh_modify    delay 5 every 1

        fix             1 all nvt temp 1600.0 1600.0 0.1

        timestep        0.005

        run             100


    """
    variables = {} if settings is None else settings
    template = Template(script_template)
    input_script = template.safe_substitute(**variables)
    if make_dir_if_not_present and not os.path.exists(output_dir):
        os.makedirs(output_dir)
    with open(os.path.join(output_dir, script_filename), "w") as f:
        f.write(input_script)
    read_data = re.search(r"read_data\s+(.*)\n", input_script)
    if read_data:
        data_filename = read_data.group(1).split()[0]
        if isinstance(data, LammpsData):
            data.write_file(os.path.join(output_dir, data_filename), **kwargs)
        elif isinstance(data, str) and os.path.exists(data):
            shutil.copyfile(data, os.path.join(output_dir, data_filename))
        else:
            warnings.warn(f"No data file supplied. Skip writing {data_filename}.")<|MERGE_RESOLUTION|>--- conflicted
+++ resolved
@@ -17,14 +17,9 @@
 from monty.dev import deprecated
 from monty.json import MSONable
 
-<<<<<<< HEAD
 from pymatgen.io.core import InputFile
 from pymatgen.io.template import TemplateInputGen
 from pymatgen.io.lammps.data import LammpsData  # , CombinedData
-=======
-from pymatgen.io.lammps.data import CombinedData, LammpsData
-from pymatgen.io.template import TemplateInputGen
->>>>>>> 48df1047
 
 __author__ = "Kiran Mathew, Brandon Wood, Zhi Deng"
 __copyright__ = "Copyright 2018, The Materials Virtual Lab"
