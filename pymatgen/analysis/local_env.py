# coding: utf-8
# Copyright (c) Pymatgen Development Team.
# Distributed under the terms of the MIT License.

from __future__ import division, unicode_literals

import math
from collections import namedtuple

import six
import ruamel.yaml as yaml
import os
import json

from pymatgen.analysis.molecule_structure_comparator import CovalentRadius
from pymatgen.core.sites import PeriodicSite

"""
This module provides classes to perform analyses of
the local environments (e.g., finding near neighbors)
of single sites in molecules and structures.
"""

__author__ = "Shyue Ping Ong, Geoffroy Hautier, Sai Jayaraman,"+\
    " Nils E. R. Zimmermann, Bharat Medasani"
__copyright__ = "Copyright 2011, The Materials Project"
__version__ = "1.0"
__maintainer__ = "Nils E. R. Zimmermann"
__email__ = "nils.e.r.zimmermann@gmail.com"
__status__ = "Production"
__date__ = "August 17, 2017"

from math import pow, pi, asin, atan, sqrt, exp, sin, cos, acos, fabs
import numpy as np

from bisect import bisect_left
from scipy.spatial import Voronoi
from pymatgen import Element
from pymatgen.core.structure import Structure
from pymatgen.util.num import abs_cap
from pymatgen.analysis.bond_valence import BV_PARAMS, BVAnalyzer

default_op_params = {}
with open(os.path.join(os.path.dirname(
        __file__), 'op_params.yaml'), "rt") as f:
    default_op_params = yaml.safe_load(f)
    f.close()

file_dir = os.path.dirname(__file__)
rad_file = os.path.join(file_dir, 'ionic_radii.json')
with open(rad_file, 'r') as fp:
    _ion_radii = json.load(fp)


class ValenceIonicRadiusEvaluator(object):
    """
    Computes site valences and ionic radii for a structure using bond valence
    analyzer

    Args:
        structure: pymatgen.core.structure.Structure
    """

    def __init__(self, structure):
        self._structure = structure.copy()
        self._valences = self._get_valences()
        self._ionic_radii = self._get_ionic_radii()

    @property
    def radii(self):
        """
        List of ionic radii of elements in the order of sites.
        """
        el = [site.species_string for site in self._structure.sites]
        radii_dict = dict(zip(el, self._ionic_radii))
        #print radii_dict
        return radii_dict

    @property
    def valences(self):
        """
        List of oxidation states of elements in the order of sites.
        """
        el = [site.species_string for site in self._structure.sites]
        valence_dict = dict(zip(el, self._valences))
        return valence_dict

    @property
    def structure(self):
        """
        Returns oxidation state decorated structure.
        """
        return self._structure.copy()


    def _get_ionic_radii(self):
        """
        Computes ionic radii of elements for all sites in the structure.
        If valence is zero, atomic radius is used.
        """
        radii = []
        vnn = VoronoiNN()

        def nearest_key(sorted_vals, key):
            i = bisect_left(sorted_vals, key)
            if i == len(sorted_vals):
                return sorted_vals[-1]
            if i == 0:
                return sorted_vals[0]
            before = sorted_vals[i-1]
            after = sorted_vals[i]
            if after-key < key-before:
                return after
            else:
                return before

        for i in range(len(self._structure.sites)):
            site = self._structure.sites[i]
            if isinstance(site.specie,Element):
                radius = site.specie.atomic_radius
                # Handle elements with no atomic_radius
                # by using calculated values instead.
                if radius is None:
                    radius = site.specie.atomic_radius_calculated
                if radius is None:
                    raise ValueError(
                            "cannot assign radius to element {}".format(
                            site.specie))
                radii.append(radius)
                continue

            el = site.specie.symbol
            oxi_state = int(round(site.specie.oxi_state))
            coord_no = int(round(vnn.get_cn(self._structure, i)))
            try:
                tab_oxi_states = sorted(map(int, _ion_radii[el].keys()))
                oxi_state = nearest_key(tab_oxi_states, oxi_state)
                radius = _ion_radii[el][str(oxi_state)][str(coord_no)]
            except KeyError:
                if vnn.get_cn(self._structure, i)-coord_no > 0:
                    new_coord_no = coord_no + 1
                else:
                    new_coord_no = coord_no - 1
                try:
                    radius = _ion_radii[el][str(oxi_state)][str(new_coord_no)]
                    coord_no = new_coord_no
                except:
                    tab_coords = sorted(map(int, _ion_radii[el][str(oxi_state)].keys()))
                    new_coord_no = nearest_key(tab_coords, coord_no)
                    i = 0
                    for val in tab_coords:
                        if  val > coord_no:
                            break
                        i = i + 1
                    if i == len(tab_coords):
                        key = str(tab_coords[-1])
                        radius = _ion_radii[el][str(oxi_state)][key]
                    elif i == 0:
                        key = str(tab_coords[0])
                        radius = _ion_radii[el][str(oxi_state)][key]
                    else:
                        key = str(tab_coords[i-1])
                        radius1 = _ion_radii[el][str(oxi_state)][key]
                        key = str(tab_coords[i])
                        radius2 = _ion_radii[el][str(oxi_state)][key]
                        radius = (radius1+radius2)/2

            #implement complex checks later
            radii.append(radius)
        return radii

    def _get_valences(self):
        """
        Computes ionic valences of elements for all sites in the structure.
        """
        try:
            bv = BVAnalyzer()
            self._structure = bv.get_oxi_state_decorated_structure(self._structure)
            valences = bv.get_valences(self._structure)
        except:
            try:
                bv = BVAnalyzer(symm_tol=0.0)
                self._structure = bv.get_oxi_state_decorated_structure(self._structure)
                valences = bv.get_valences(self._structure)
            except:
                valences = []
                for site in self._structure.sites:
                    if len(site.specie.common_oxidation_states) > 0:
                        valences.append(site.specie.common_oxidation_states[0])
                    # Handle noble gas species
                    # which have no entries in common_oxidation_states.
                    else:
                        valences.append(0)
                if sum(valences):
                    valences = [0]*self._structure.num_sites
                else:
                    self._structure.add_oxidation_state_by_site(valences)
                #raise

        #el = [site.specie.symbol for site in self._structure.sites]
        #el = [site.species_string for site in self._structure.sites]
        #el = [site.specie for site in self._structure.sites]
        #valence_dict = dict(zip(el, valences))
        #print valence_dict
        return valences


class NearNeighbors(object):
    """
    Base class to determine near neighbors that typically include nearest
    neighbors and others that are within some tolerable distance.
    """

    def __eq__(self, other):
        if type(other) is type(self):
            return self.__dict__ == other.__dict__
        return False

    def __hash__(self):
        return len(self.__dict__.items())

    def get_cn(self, structure, n, use_weights=False):
        """
        Get coordination number, CN, of site with index n in structure.

        Args:
            structure (Structure): input structure.
            n (integer): index of site for which to determine CN.
            use_weights (boolean): flag indicating whether (True)
                to use weights for computing the coordination number
                or not (False, default: each coordinated site has equal
                weight).
        Returns:
            cn (integer or float): coordination number.
        """

        siw = self.get_nn_info(structure, n)
        return sum([e['weight'] for e in siw]) if use_weights else len(siw)

    def get_cn_dict(self, structure, n, use_weights=False):
        """
        Get coordination number, CN, of each element bonded to site with index n in structure

        Args:
            structure (Structure): input structure
            n (integer): index of site for which to determine CN.
            use_weights (boolean): flag indicating whether (True)
                to use weights for computing the coordination number
                or not (False, default: each coordinated site has equal
                weight).

        Returns:
            cn (dict): dictionary of CN of each element bonded to site
        """

        siw = self.get_nn_info(structure, n)

        cn_dict = {}
        for i in siw:
            site_element = i['site'].species_string
            if site_element not in cn_dict:
                if use_weights:
                    cn_dict[site_element] = i['weight']
                else:
                    cn_dict[site_element] = 1
            else:
                if use_weights:
                    cn_dict[site_element] += i['weight']
                else:
                    cn_dict[site_element] += 1
        return cn_dict

    def get_nn(self, structure, n):
        """
        Get near neighbors of site with index n in structure.

        Args:
            structure (Structure): input structure.
            n (integer): index of site in structure for which to determine
                    neighbors.
        Returns:
            sites (list of Site objects): near neighbors.
        """

        return [e['site'] for e in self.get_nn_info(structure, n)]

    def get_weights_of_nn_sites(self, structure, n):
        """
        Get weight associated with each near neighbor of site with
        index n in structure.

        Args:
            structure (Structure): input structure.
            n (integer): index of site for which to determine the weights.
        Returns:
            weights (list of floats): near-neighbor weights.
        """

        return [e['weight'] for e in self.get_nn_info(structure, n)]

    def get_nn_images(self, structure, n):
        """
        Get image location of all near neighbors of site with index n in
        structure.

        Args:
            structure (Structure): input structure.
            n (integer): index of site for which to determine the image
                location of near neighbors.
        Returns:
            images (list of 3D integer array): image locations of
                near neighbors.
        """

        return [e['image'] for e in self.get_nn_info(structure, n)]

    def get_nn_info(self, structure, n):
        """
        Get all near-neighbor sites as well as the associated image locations
        and weights of the site with index n.

        Args:
            structure (Structure): input structure.
            n (integer): index of site for which to determine near-neighbor
                information.
 
        Returns:
            siw (list of dicts): each dictionary provides information
                about a single near neighbor, where key 'site' gives
                access to the corresponding Site object, 'image' gives
                the image location, and 'weight' provides the weight
                that a given near-neighbor site contributes
                to the coordination number (1 or smaller), 'site_index'
                gives index of the corresponding site in
                the original structure.
        """

        raise NotImplementedError("get_nn_info(structure, n)"
                " is not defined!")

    def get_all_nn_info(self, structure):
        """Get a listing of all neighbors for all sites in a structure

        Args:
            structure (Structure): Input structure
        Return:
            List of NN site information for each site in the structure. Each
                entry has the same format as `get_nn_info`
        """

        return [self.get_nn_info(structure, n) for n in range(len(structure))]

    def get_nn_shell_info(self, structure, site_idx, shell):
        """Get a certain nearest neighbor shell for a certain site.

        Determines all non-backtracking paths through the neighbor network
        computed by `get_nn_info`. The weight is determined by multiplying
        the weight of the neighbor at each hop through the network. For
        example, a 2nd-nearest-neighbor that has a weight of 1 from its
        1st-nearest-neighbor and weight 0.5 from the original site will
        be assigned a weight of 0.5.

        As this calculation may involve computing the nearest neighbors of
        atoms multiple times, the calculation starts by computing all of the
        neighbor info and then calling `_get_nn_shell_info`. If you are likely
        to call this method for more than one site, consider calling `get_all_nn`
        first and then calling this protected method yourself.

        Args:
            structure (Structure): Input structure
            site_idx (int): index of site for which to determine neighbor
                information.
            shell (int): Which neighbor shell to retrieve (1 == 1st NN shell)
        Returns:
            list of dictionaries. Each entry in the list is information about
                a certain neighbor in the structure, in the same format as
                `get_nn_info`.
        """

        all_nn_info = self.get_all_nn_info(structure)
        sites = self._get_nn_shell_info(structure, all_nn_info, site_idx, shell)

        # Update the site positions
        #   Did not do this during NN options because that can be slower
        output = []
        for info in sites:
            orig_site = structure[info['site_index']]
            info['site'] = PeriodicSite(orig_site.species_and_occu,
                                        np.add(orig_site._fcoords,
                                               info['image']),
                                        structure.lattice,
                                        properties=orig_site.properties)
            output.append(info)
        return output

    def _get_nn_shell_info(self, structure, all_nn_info, site_idx, shell,
                           _previous_steps=frozenset(), _cur_image=(0,0,0)):
        """Private method for computing the neighbor shell information

        Args:
            structure (Structure) - Structure being assessed
            all_nn_info ([[dict]]) - Results from `get_all_nn_info`
            site_idx (int) - index of site for which to determine neighbor
                information.
            shell (int) - Which neighbor shell to retrieve (1 == 1st NN shell)
            _previous_step ({(site_idx, image}) - Internal use only: Set of
                sites that have already been traversed.
            _cur_image (tuple) - Internal use only Image coordinates of current atom
        Returns:
            list of dictionaries. Each entry in the list is information about
                a certain neighbor in the structure, in the same format as
                `get_nn_info`. Does not update the site positions
        """

        if shell <= 0:
            raise ValueError('Shell must be positive')

        # Append this site to the list of previously-visited sites
        _previous_steps = _previous_steps.union({(site_idx, _cur_image)})

        # Get all the neighbors of this site
        possible_steps = list(all_nn_info[site_idx])
        for i, step in enumerate(possible_steps):
            # Update the image information
            #  Note: We do not update the site position yet, as making a
            #    PeriodicSite for each intermediate step is too costly
            step = dict(step)
            step['image'] = tuple(np.add(step['image'], _cur_image).tolist())
            possible_steps[i] = step

        # Get only the non-backtracking steps
        allowed_steps = [x for x in possible_steps if
                         (x['site_index'], x['image']) not in _previous_steps]

        # If we are the last step (i.e., shell == 1), done!
        if shell == 1:
            # No further work needed, just package these results
            return allowed_steps
        else:
            # If not, Get the N-1 NNs of these allowed steps
            terminal_neighbors = [self._get_nn_shell_info(structure,
                                                          all_nn_info,
                                                          x['site_index'],
                                                          shell - 1,
                                                          _previous_steps,
                                                          x['image'])
                                  for x in allowed_steps]

            # Each allowed step results in many terminal neighbors
            #  And, different first steps might results in the same neighbor
            #  Now, we condense those neighbors into a single entry per neighbor
            all_sites = dict()
            for first_site, term_sites in zip(allowed_steps, terminal_neighbors):
                for term_site in term_sites:
                    key = (term_site['site_index'], tuple(term_site['image']))

                    # The weight for this site is equal to the weight of the
                    #  first step multiplied by the weight of the terminal neighbor
                    term_site['weight'] *= first_site['weight']

                    # Check if this site is already known
                    value = all_sites.get(key)
                    if value is not None:
                        # If so, add to its weight
                        value['weight'] += term_site['weight']
                    else:
                        # If not, prepare to add it
                        value = term_site
                    all_sites[key] = value
        return list(all_sites.values())

    @staticmethod
    def _get_image(frac_coords):
        """Private convenience method for get_nn_info,
        gives lattice image from provided PeriodicSite."""
        images = [0,0,0]
        for j, f in enumerate(frac_coords):
            if f >= 0:
                images[j] = int(f)
            else:
                images[j] = int(f - 1)
                if f % 1 == 0:
                    images[j] += 1
        return images

    @staticmethod
    def _get_original_site(structure, site):
        """Private convenience method for get_nn_info,
        gives original site index from ProvidedPeriodicSite."""
        for i, s in enumerate(structure):
            if site.is_periodic_image(s):
                return i
        raise Exception('Site not found!')


class VoronoiNN(NearNeighbors):
    """
    Uses a Voronoi algorithm to determine near neighbors for each site in a
    structure.

    Args:
        tol (float): tolerance parameter for near-neighbor finding
            (default: 0).
        targets (Element or list of Elements): target element(s).
        cutoff (float): cutoff radius in Angstrom to look for near-neighbor
            atoms. Defaults to 10.0.
        allow_pathological (bool): whether to allow infinite vertices in
            determination of Voronoi coordination.
        weight (string) - Statistic used to weigh neighbors (see the statistics
            available in get_voronoi_polyhedra)
        extra_nn_info (bool) - Add all polyhedron info to `get_nn_info`
    """

    def __init__(self, tol=0, targets=None, cutoff=10.0,
                 allow_pathological=False, weight='solid_angle',
                 extra_nn_info=True):
        super(VoronoiNN, self).__init__()
        self.tol = tol
        self.cutoff = cutoff
        self.allow_pathological = allow_pathological
        self.targets = targets
        self.weight = weight
        self.extra_nn_info = extra_nn_info

    def get_voronoi_polyhedra(self, structure, n):
        """
        Gives a weighted polyhedra around a site.

        See ref: A Proposed Rigorous Definition of Coordination Number,
        M. O'Keeffe, Acta Cryst. (1979). A35, 772-775

        Args:
            structure (Structure): structure for which to evaluate the
                coordination environment.
            n (integer): site index.

        Returns:
            A dict of sites sharing a common Voronoi facet with the site
            n mapped to a directory containing statistics about the facet:
                - solid_angle - Solid angle subtended by face
                - angle_normalized - Solid angle normalized such that the
                    faces with the largest
                - area - Area of the facet
                - face_dist - Distance between site n and the facet
                - volume - Volume of Voronoi cell for this face
                - n_verts - Number of vertices on the facet

        """

        # Assemble the list of neighbors used in the tessellation
        #   Gets all atoms within a certain radius
        if self.targets is None:
            targets = structure.composition.elements
        else:
            targets = self.targets
        center = structure[n]
        neighbors = structure.get_sites_in_sphere(
            center.coords, self.cutoff)
        neighbors = [i[0] for i in sorted(neighbors, key=lambda s: s[1])]

        # Run the Voronoi tessellation
        qvoronoi_input = [s.coords for s in neighbors]
        voro = Voronoi(qvoronoi_input) # can give a seg fault if cutoff is too small

        # Extract data about the site in question
        return self._extract_cell_info(structure, 0, neighbors, targets, voro)

    def _extract_cell_info(self, structure, site_idx, sites, targets, voro):
        """Get the information about a certain atom from the results of a tessellation

        Args:
            structure (Structure) - Structure being assessed
            site_idx (int) - Index of the atom in question
            sites ([Site]) - List of all sites in the tessellation
            targets ([Element]) - Target elements
            voro - Output of qvoronoi
        Returns:
            A dict of sites sharing a common Voronoi facet. Key is facet id
             (not useful) and values are dictionaries containing statistics
             about the facet:
                - site: Pymatgen site
                - solid_angle - Solid angle subtended by face
                - angle_normalized - Solid angle normalized such that the
                    faces with the largest
                - area - Area of the facet
                - face_dist - Distance between site n and the facet
                - volume - Volume of Voronoi cell for this face
                - n_verts - Number of vertices on the facet
        """
        # Get the coordinates of every vertex
        all_vertices = voro.vertices

        # Get the coordinates of the central site
        center_coords = sites[site_idx].coords

        # Iterate through all the faces in the tessellation
        results = {}
        for nn, vind in voro.ridge_dict.items():
            # Get only those that include the cite in question
            if site_idx in nn:
                other_site = nn[0] if nn[1] == site_idx else nn[1]
                if -1 in vind:
                    # -1 indices correspond to the Voronoi cell
                    #  missing a face
                    if self.allow_pathological:
                        continue
                    else:
                        raise RuntimeError("This structure is pathological,"
                                           " infinite vertex in the voronoi "
                                           "construction")

                # Get the solid angle of the face
                facets = [all_vertices[i] for i in vind]
                angle = solid_angle(center_coords, facets)

                # Compute the volume of associated with this face
                volume = 0
                #  qvoronoi returns vertices in CCW order, so I can break
                #   the face up in to segments (0,1,2), (0,2,3), ... to compute
                #   its area where each number is a vertex size
                for j, k in zip(vind[1:], vind[2:]):
                    volume += vol_tetra(center_coords,
                                        all_vertices[vind[0]],
                                        all_vertices[j],
                                        all_vertices[k])

                # Compute the distance of the site to the face
                face_dist = np.linalg.norm(
                    center_coords - sites[other_site].coords) / 2

                # Compute the area of the face (knowing V=Ad/3)
                face_area = 3 * volume / face_dist

                # Store by face index
                results[other_site] = {
                    'site': sites[other_site],
                    'solid_angle': angle,
                    'volume': volume,
                    'face_dist': face_dist,
                    'area': face_area,
                    'n_verts': len(vind)
                }

        # Get only target elements
        resultweighted = {}
        for nn_index, nstats in results.items():
            # Check if this is a target site
            nn = nstats['site']
            if nn.is_ordered:
                if nn.specie in targets:
                    resultweighted[nn_index] = nstats
            else:  # is nn site is disordered
                for disordered_sp in nn.species_and_occu.keys():
                    if disordered_sp in targets:
                        resultweighted[nn_index] = nstats
        return resultweighted

    def get_nn_info(self, structure, n):
        """"
        Get all near-neighbor sites as well as the associated image locations
        and weights of the site with index n in structure
        using Voronoi decomposition.

        Args:
            structure (Structure): input structure.
            n (integer): index of site for which to determine near-neighbor
                sites.
 
        Returns:
            siw (list of tuples (Site, array, float)): tuples, each one
                of which represents a coordinated site, its image location,
                and its weight.
        """

        if self.targets is None:
            targets = structure.composition.elements
        else:
            targets = self.targets
        siw = []

        # Run the tessellation
        nns = self.get_voronoi_polyhedra(structure, n)

        # Determine the maximum weight
        max_weight = max(nn[self.weight] for nn in nns.values())
        for nstats in nns.values():
            site = nstats['site']
            if nstats[self.weight] > self.tol * max_weight \
                    and site.specie in targets:
                nn_info = {'site': site,
                           'image': self._get_image(site.frac_coords),
                           'weight': nstats[self.weight] / max_weight,
                           'site_index': self._get_original_site(
                               structure, site)}

                if self.extra_nn_info:
                    # Add all the information about the site
                    poly_info = nstats
                    del poly_info['site']
                    nn_info['poly_info'] = poly_info
                siw.append(nn_info)
        return siw


class VoronoiNN_modified(VoronoiNN):
    """
    Modified VoronoiNN that only considers neighbors
    with at least 50% weight of max(weight).
    """

    def get_nn_info(self, structure, n):
        result = super(VoronoiNN_modified, self).get_nn_info(structure, n)
        max_weight = max(i['weight'] for i in result)
        return [i for i in result if i['weight'] > 0.5 * max_weight]


class JMolNN(NearNeighbors):
    """
    Determine near-neighbor sites and coordination number using an emulation
    of JMol's default autoBond() algorithm. This version of the algorithm
    does not take into account any information regarding known charge
    states.

    Args:
        tol (float): tolerance parameter for bond determination
            (default: 1E-3).
        el_radius_updates: (dict) symbol->float to override default atomic 
            radii table values 
    """

    def __init__(self, tol=1E-3, el_radius_updates=None):
        self.tol = tol

        # Load elemental radii table
        bonds_file = os.path.join(os.path.dirname(os.path.abspath(__file__)),
                                  "bonds_jmol_ob.yaml")
        with open(bonds_file, 'r') as f:
            self.el_radius = yaml.safe_load(f)

        # Update any user preference elemental radii
        if el_radius_updates:
            self.el_radius.update(el_radius_updates)

    def get_max_bond_distance(self, el1_sym, el2_sym, constant=0.56):
        """
        Use JMol algorithm to determine bond length from atomic parameters
        Args:
            el1_sym: (str) symbol of atom 1
            el2_sym: (str) symbol of atom 2
            constant: (float) factor to tune model

        Returns: (float) max bond length

        """
        return sqrt(
            (self.el_radius[el1_sym] + self.el_radius[el2_sym] + constant) ** 2)

    def get_nn_info(self, structure, n):
        """
        Get all near-neighbor sites as well as the associated image locations
        and weights of the site with index n using the bond identification
        algorithm underlying JMol.

        Args:
            structure (Structure): input structure.
            n (integer): index of site for which to determine near
                neighbors.
 
        Returns:
            siw (list of tuples (Site, array, float)): tuples, each one
                of which represents a neighbor site, its image location,
                and its weight.
        """

        site = structure[n]

        # Determine relevant bond lengths based on atomic radii table
        bonds = {}
        for el in structure.composition.elements:
            bonds[site.specie, el] = self.get_max_bond_distance(
                site.specie.symbol, el.symbol)

        # Search for neighbors up to max bond length + tolerance
        max_rad = max(bonds.values()) + self.tol
        min_rad = min(bonds.values())

        siw = []
        for neighb, dist in structure.get_neighbors(site, max_rad):
            # Confirm neighbor based on bond length specific to atom pair
            if dist <= bonds[(site.specie, neighb.specie)] + self.tol:
                weight = min_rad / dist
                siw.append({'site': neighb,
                            'image': self._get_image(neighb.frac_coords),
                            'weight': weight,
                            'site_index': self._get_original_site(structure, neighb)})
        return siw


class MinimumDistanceNN(NearNeighbors):
    """
    Determine near-neighbor sites and coordination number using the
    nearest neighbor(s) at distance, d_min, plus all neighbors
    within a distance (1 + delta) * d_min, where delta is a
    (relative) distance tolerance parameter.

    Args:
        tol (float): tolerance parameter for neighbor identification
            (default: 0.1).
        cutoff (float): cutoff radius in Angstrom to look for trial
            near-neighbor sites (default: 10.0).
    """

    def __init__(self, tol=0.1, cutoff=10.0):
        self.tol = tol
        self.cutoff = cutoff

    def get_nn_info(self, structure, n):
        """
        Get all near-neighbor sites as well as the associated image locations
        and weights of the site with index n using the closest neighbor
        distance-based method.

        Args:
            structure (Structure): input structure.
            n (integer): index of site for which to determine near
                neighbors.
 
        Returns:
            siw (list of tuples (Site, array, float)): tuples, each one
                of which represents a neighbor site, its image location,
                and its weight.
        """

        site = structure[n]
        neighs_dists = structure.get_neighbors(site, self.cutoff)
        min_dist = min([dist for neigh, dist in neighs_dists])

        siw = []
        for s, dist in neighs_dists:
            if dist < (1.0 + self.tol) * min_dist:
                w = min_dist / dist
                siw.append({'site': s,
                            'image': self._get_image(s.frac_coords),
                            'weight': w,
                            'site_index': self._get_original_site(structure, s)})
        return siw


class MinimumOKeeffeNN(NearNeighbors):
    """
    Determine near-neighbor sites and coordination number using the
    neighbor(s) at closest relative distance, d_min_OKeffee, plus some
    relative tolerance, where bond valence parameters from O'Keeffe's
    bond valence method (J. Am. Chem. Soc. 1991, 3226-3229) are used
    to calculate relative distances.

    Args:
        tol (float): tolerance parameter for neighbor identification
            (default: 0.1).
        cutoff (float): cutoff radius in Angstrom to look for trial
            near-neighbor sites (default: 10.0).
    """

    def __init__(self, tol=0.1, cutoff=10.0):
        self.tol = tol
        self.cutoff = cutoff

    def get_nn_info(self, structure, n):
        """
        Get all near-neighbor sites as well as the associated image locations
        and weights of the site with index n using the closest relative
        neighbor distance-based method with O'Keeffe parameters.

        Args:
            structure (Structure): input structure.
            n (integer): index of site for which to determine near
                neighbors.
 
        Returns:
            siw (list of tuples (Site, array, float)): tuples, each one
                of which represents a neighbor site, its image location,
                and its weight.
        """

        site = structure[n]
        neighs_dists = structure.get_neighbors(site, self.cutoff)
        try:
            eln = site.specie.element
        except:
            eln = site.species_string

        reldists_neighs = []
        for neigh, dist in neighs_dists:
            try:
                el2 = neigh.specie.element
            except:
                el2 = neigh.species_string
            reldists_neighs.append([dist / get_okeeffe_distance_prediction(
                    eln, el2), neigh])

        siw = []
        min_reldist = min([reldist for reldist, neigh in reldists_neighs])
        for reldist, s in reldists_neighs:
            if reldist < (1.0 + self.tol) * min_reldist:
                w = min_reldist / reldist
                siw.append({'site': s,
                            'image': self._get_image(s.frac_coords),
                            'weight': w,
                            'site_index': self._get_original_site(structure, s)})

        return siw


class MinimumVIRENN(NearNeighbors):
    """
    Determine near-neighbor sites and coordination number using the
    neighbor(s) at closest relative distance, d_min_VIRE, plus some
    relative tolerance, where atom radii from the
    ValenceIonicRadiusEvaluator (VIRE) are used
    to calculate relative distances.

    Args:
        tol (float): tolerance parameter for neighbor identification
            (default: 0.1).
        cutoff (float): cutoff radius in Angstrom to look for trial
            near-neighbor sites (default: 10.0).
    """

    def __init__(self, tol=0.1, cutoff=10.0):
        self.tol = tol
        self.cutoff = cutoff

    def get_nn_info(self, structure, n):
        """
        Get all near-neighbor sites as well as the associated image locations
        and weights of the site with index n using the closest relative
        neighbor distance-based method with VIRE atomic/ionic radii.

        Args:
            structure (Structure): input structure.
            n (integer): index of site for which to determine near
                neighbors.

        Returns:
            siw (list of tuples (Site, array, float)): tuples, each one
                of which represents a neighbor site, its image location,
                and its weight.
        """

        vire = ValenceIonicRadiusEvaluator(structure)
        site = vire.structure[n]
        neighs_dists = vire.structure.get_neighbors(site, self.cutoff)
        rn = vire.radii[vire.structure[n].species_string]

        reldists_neighs = []
        for neigh, dist in neighs_dists:
            reldists_neighs.append([dist / (
                    vire.radii[neigh.species_string] + rn), neigh])

        siw = []
        min_reldist = min([reldist for reldist, neigh in reldists_neighs])
        for reldist, s in reldists_neighs:
            if reldist < (1.0 + self.tol) * min_reldist:
                w = min_reldist / reldist
                siw.append({'site': s,
                            'image': self._get_image(s.frac_coords),
                            'weight': w,
                            'site_index': self._get_original_site(vire.structure, s)})

        return siw


def solid_angle(center, coords):
    """
    Helper method to calculate the solid angle of a set of coords from the
    center.

    Args:
        center (3x1 array): Center to measure solid angle from.
        coords (Nx3 array): List of coords to determine solid angle.

    Returns:
        The solid angle.
    """

    # Compute the displacement from the center
    r = [np.subtract(c, center) for c in coords]

    # Compute the magnitude of each vector
    r_norm = [np.linalg.norm(i) for i in r]

    # Compute the solid angle for each tetrahedron that makes up the facet
    #  Following: https://en.wikipedia.org/wiki/Solid_angle#Tetrahedron
    angle = 0
    for i in range(1, len(r)-1):
        j = i + 1
        tp = np.abs(np.dot(r[0], np.cross(r[i], r[j])))
        de = r_norm[0] * r_norm[i] * r_norm[j] + \
            r_norm[j] * np.dot(r[0], r[i]) + \
            r_norm[i] * np.dot(r[0], r[j]) + \
            r_norm[0] * np.dot(r[i], r[j])
        my_angle = np.arctan(tp / de)
        angle += (my_angle if my_angle > 0 else my_angle + np.pi) * 2

    return angle


def vol_tetra(vt1, vt2, vt3, vt4):
    """
    Calculate the volume of a tetrahedron, given the four vertices of vt1,
    vt2, vt3 and vt4.
    Args:
        vt1 (array-like): coordinates of vertex 1.
        vt2 (array-like): coordinates of vertex 2.
        vt3 (array-like): coordinates of vertex 3.
        vt4 (array-like): coordinates of vertex 4.
    Returns:
        (float): volume of the tetrahedron.
    """
    vol_tetra = np.abs(np.dot((vt1 - vt4),
                              np.cross((vt2 - vt4), (vt3 - vt4))))/6
    return vol_tetra


def get_okeeffe_params(el_symbol):
    """
    Returns the elemental parameters related to atom size and
    electronegativity which are used for estimating bond-valence
    parameters (bond length) of pairs of atoms on the basis of data
    provided in 'Atoms Sizes and Bond Lengths in Molecules and Crystals'
    (O'Keeffe & Brese, 1991).

    Args:
        el_symbol (str): element symbol.
    Returns:
        (dict): atom-size ('r') and electronegativity-related ('c')
                parameter.
    """

    el = Element(el_symbol)
    if el not in list(BV_PARAMS.keys()):
        raise RuntimeError("Could not find O'Keeffe parameters for element"
                           " \"{}\" in \"BV_PARAMS\"dictonary"
                           " provided by pymatgen".format(el_symbol))

    return BV_PARAMS[el]


def get_okeeffe_distance_prediction(el1, el2):
    """
    Returns an estimate of the bond valence parameter (bond length) using
    the derived parameters from 'Atoms Sizes and Bond Lengths in Molecules
    and Crystals' (O'Keeffe & Brese, 1991). The estimate is based on two
    experimental parameters: r and c. The value for r  is based off radius,
    while c is (usually) the Allred-Rochow electronegativity. Values used
    are *not* generated from pymatgen, and are found in
    'okeeffe_params.json'.

    Args:
        el1, el2 (Element): two Element objects
    Returns:
        a float value of the predicted bond length
    """
    el1_okeeffe_params = get_okeeffe_params(el1)
    el2_okeeffe_params = get_okeeffe_params(el2)

    r1 = el1_okeeffe_params['r']
    r2 = el2_okeeffe_params['r']
    c1 = el1_okeeffe_params['c']
    c2 = el2_okeeffe_params['c']

    return r1 + r2 - r1 * r2 * pow(
            sqrt(c1) - sqrt(c2), 2) / (c1 * r1 + c2 * r2)


def get_neighbors_of_site_with_index(struct, n, approach="min_dist", delta=0.1, \
        cutoff=10.0):
    """
    Returns the neighbors of a given site using a specific neighbor-finding
    method.

    Args:
        struct (Structure): input structure.
        n (int): index of site in Structure object for which motif type
                is to be determined.
        approach (str): type of neighbor-finding approach, where
              "min_dist" will use the MinimumDistanceNN class,
              "voronoi" the VoronoiNN class, "min_OKeeffe" the
              MinimumOKeeffe class, and "min_VIRE" the MinimumVIRENN class.
        delta (float): tolerance involved in neighbor finding.
        cutoff (float): (large) radius to find tentative neighbors.

    Returns: neighbor sites.
    """

    if approach == "min_dist":
        return MinimumDistanceNN(tol=delta, cutoff=cutoff).get_nn(
                struct, n)
    elif approach == "voronoi":
        return VoronoiNN(tol=delta, cutoff=cutoff).get_nn(
                struct, n)
    elif approach == "min_OKeeffe":
        return MinimumOKeeffeNN(tol=delta, cutoff=cutoff).get_nn(
                struct, n)
    elif approach == "min_VIRE":
        return MinimumVIRENN(tol=delta, cutoff=cutoff).get_nn(
                struct, n)
    else:
        raise RuntimeError("unsupported neighbor-finding method ({}).".format(
                approach))


def site_is_of_motif_type(struct, n, approach="min_dist", delta=0.1, \
        cutoff=10.0, thresh=None):
    """
    Returns the motif type of the site with index n in structure struct;
    currently featuring "tetrahedral", "octahedral", "bcc", and "cp"
    (close-packed: fcc and hcp) as well as "square pyramidal" and
    "trigonal bipyramidal".  If the site is not recognized,
    "unrecognized" is returned.  If a site should be assigned to two
    different motifs, "multiple assignments" is returned.

    Args:
        struct (Structure): input structure.
        n (int): index of site in Structure object for which motif type
                is to be determined.
        approach (str): type of neighbor-finding approach, where
              "min_dist" will use the MinimumDistanceNN class,
              "voronoi" the VoronoiNN class, "min_OKeeffe" the
              MinimumOKeeffe class, and "min_VIRE" the MinimumVIRENN class.
        delta (float): tolerance involved in neighbor finding.
        cutoff (float): (large) radius to find tentative neighbors.
        thresh (dict): thresholds for motif criteria (currently, required
                keys and their default values are "qtet": 0.5,
                "qoct": 0.5, "qbcc": 0.5, "q6": 0.4).

    Returns: motif type (str).
    """

    if thresh is None:
        thresh = {
            "qtet": 0.5, "qoct": 0.5, "qbcc": 0.5, "q6": 0.4,
            "qtribipyr": 0.8, "qsqpyr": 0.8}

    ops = LocalStructOrderParams([
            "cn", "tet", "oct", "bcc", "q6", "sq_pyr", "tri_bipyr"])

    neighs_cent = get_neighbors_of_site_with_index(
            struct, n, approach=approach, delta=delta, cutoff=cutoff)
    neighs_cent.append(struct.sites[n])
    opvals = ops.get_order_parameters(
            neighs_cent, len(neighs_cent)-1, indices_neighs=[
            i for i in range(len(neighs_cent)-1)])
    cn = int(opvals[0] + 0.5)
    motif_type = "unrecognized"
    nmotif = 0

    if cn == 4 and opvals[1] > thresh["qtet"]:
        motif_type = "tetrahedral"
        nmotif += 1
    if cn == 5 and opvals[5] > thresh["qsqpyr"]:
       motif_type = "square pyramidal"
       nmotif += 1
    if cn == 5 and opvals[6] > thresh["qtribipyr"]:
       motif_type = "trigonal bipyramidal"
       nmotif += 1
    if cn == 6 and opvals[2] > thresh["qoct"]:
        motif_type = "octahedral"
        nmotif += 1
    if cn == 8 and (opvals[3] > thresh["qbcc"] and opvals[1] < thresh["qtet"]):
        motif_type = "bcc"
        nmotif += 1
    if cn == 12 and (opvals[4] > thresh["q6"] and opvals[1] < thresh["q6"] and \
                                 opvals[2] < thresh["q6"] and opvals[3] < thresh["q6"]):
        motif_type = "cp"
        nmotif += 1

    if nmotif > 1:
        motif_type = "multiple assignments"

    return motif_type

def gramschmidt(vin, uin):
    """
    Returns that part of the first input vector
    that is orthogonal to the second input vector.
    The output vector is not normalized.

    Args:
        vin (numpy array):
            first input vector
        uin (numpy array):
            second input vector
    """

    vin_uin = np.inner(vin, uin)
    uin_uin = np.inner(uin, uin)
    if uin_uin <= 0.0:
        raise ValueError("Zero or negative inner product!")
    return vin - (vin_uin / uin_uin) * uin


class LocalStructOrderParams(object):
    """
    This class permits the calculation of various types of local
    structure order parameters.
    """

    __supported_types = (
        "cn", "sgl_bd", "bent", "tri_plan", "tri_plan_max", "reg_tri", "sq_plan", \
        "sq_plan_max", "pent_plan", "pent_plan_max", "sq", "tet", "tet_max", "tri_pyr", \
        "sq_pyr", "sq_pyr_legacy", "tri_bipyr", "sq_bipyr", "oct", \
        "oct_legacy", "pent_pyr", "hex_pyr", "pent_bipyr", "hex_bipyr", \
        "T", "cuboct", "cuboct_max", "see_saw_rect", "bcc", "q2", "q4", "q6", "oct_max", "hex_plan_max")

    def __init__(self, types, parameters=None, cutoff=-10.0):
        """
        Args:
            types ([string]): list of strings representing the types of
                order parameters to be calculated. Note that multiple
                mentions of the same type may occur. Currently available
                types recognize following environments:
                  "cn": simple coordination number---normalized
                        if desired;
                  "sgl_bd": single bonds;
                  "bent": bent (angular) coordinations
                          (Zimmermann & Jain, in progress, 2017);
                  "T": T-shape coordinations;
                  "see_saw_rect": see saw-like coordinations;
                  "tet": tetrahedra
                         (Zimmermann et al., submitted, 2017);
                  "oct": octahedra
                         (Zimmermann et al., submitted, 2017);
                  "bcc": body-centered cubic environments (Peters,
                         J. Chem. Phys., 131, 244103, 2009);
                  "tri_plan": trigonal planar environments;
                  "sq_plan": square planar environments;
                  "pent_plan": pentagonal planar environments;
                  "tri_pyr": trigonal pyramids (coordinated atom is in
                             the center of the basal plane);
                  "sq_pyr": square pyramids;
                  "pent_pyr": pentagonal pyramids;
                  "hex_pyr": hexagonal pyramids;
                  "tri_bipyr": trigonal bipyramids;
                  "sq_bipyr": square bipyramids;
                  "pent_bipyr": pentagonal bipyramids;
                  "hex_bipyr": hexagonal bipyramids;
                  "cuboct": cuboctahedra;
                  "q2": motif-unspecific bond orientational order
                        parameter (BOOP) of weight l=2 (Steinhardt
                        et al., Phys. Rev. B, 28, 784-805, 1983);
                  "q4": BOOP of weight l=4;
                  "q6": BOOP of weight l=6.
                  "reg_tri": regular triangle with varying height
                             to basal plane;
                  "sq": square coordination (cf., "reg_tri");
                  "oct_legacy": original Peters-style OP recognizing
                                octahedral coordination environments
                                (Zimmermann et al., J. Am. Chem. Soc.,
                                137, 13352-13361, 2015) that can, however,
                                produce small negative values sometimes.
                  "sq_pyr_legacy": square pyramids (legacy);
            parameters ([dict]): list of dictionaries
                that store float-type parameters associated with the
                definitions of the different order parameters
                (length of list = number of OPs). If an entry
                is None, default values are used that are read from
                the op_params.yaml file. With few exceptions, 9 different
                parameters are used across all OPs:
                  "norm": normalizing constant (used in "cn"
                      (default value: 1)).
                  "TA": target angle (TA) in fraction of 180 degrees
                      ("bent" (1), "tet" (0.6081734479693927),
                      "tri_plan" (0.66666666667), "pent_plan" (0.6),
                      "sq_pyr_legacy" (0.5)).
                  "IGW_TA": inverse Gaussian width (IGW) for penalizing
                      angles away from the target angle in inverse
                      fractions of 180 degrees to ("bent" and "tet" (15),
                      "tri_plan" (13.5), "pent_plan" (18),
                      "sq_pyr_legacy" (30)).
                  "IGW_EP": IGW for penalizing angles away from the
                      equatorial plane (EP) at 90 degrees ("T", "see_saw_rect",
                      "oct", "sq_plan", "tri_pyr", "sq_pyr", "pent_pyr",
                      "hex_pyr", "tri_bipyr", "sq_bipyr", "pent_bipyr",
                      "hex_bipyr", and "oct_legacy" (18)).
                  "fac_AA": factor applied to azimuth angle (AA) in cosine
                      term ("T", "tri_plan", and "sq_plan" (1), "tet",
                      "tri_pyr", and "tri_bipyr" (1.5), "oct", "sq_pyr",
                      "sq_bipyr", and "oct_legacy" (2), "pent_pyr"
                      and "pent_bipyr" (2.5), "hex_pyr" and
                      "hex_bipyr" (3)).
                  "exp_cos_AA": exponent applied to cosine term of AA
                      ("T", "tet", "oct", "tri_plan", "sq_plan",
                      "tri_pyr", "sq_pyr", "pent_pyr", "hex_pyr",
                      "tri_bipyr", "sq_bipyr", "pent_bipyr", "hex_bipyr",
                      and "oct_legacy" (2)).
                  "min_SPP": smallest angle (in radians) to consider
                      a neighbor to be
                      at South pole position ("see_saw_rect", "oct", "bcc",
                      "sq_plan", "tri_bipyr", "sq_bipyr", "pent_bipyr",
                      "hex_bipyr", "cuboct", and "oct_legacy"
                      (2.792526803190927)).
                  "IGW_SPP": IGW for penalizing angles away from South
                      pole position ("see_saw_rect", "oct", "bcc", "sq_plan",
                      "tri_bipyr", "sq_bipyr", "pent_bipyr", "hex_bipyr",
                      "cuboct", and "oct_legacy" (15)).
                  "w_SPP": weight for South pole position relative to
                      equatorial positions ("see_saw_rect" and "sq_plan" (1),
                      "cuboct" (1.8), "tri_bipyr" (2), "oct",
                      "sq_bipyr", and "oct_legacy" (3), "pent_bipyr" (4),
                      "hex_bipyr" (5), "bcc" (6)).
            cutoff (float): Cutoff radius to determine which nearest
                neighbors are supposed to contribute to the order
                parameters. If the value is negative the neighboring
                sites found by distance and cutoff radius are further
                pruned using the get_nn method from the
                VoronoiNN class.
        """
        for t in types:
            if t not in LocalStructOrderParams.__supported_types:
                raise ValueError("Unknown order parameter type (" + \
                                 t + ")!")
        self._types = tuple(types)

        self._params = []
        for i, t in enumerate(self._types):
            d = default_op_params[t].copy() if default_op_params[t] is not None \
                else None
            if parameters is None:
                self._params.append(d)
            elif parameters[i] is None:
                self._params.append(d)
            else:
                self._params.append(parameters[i].copy())

        self._computerijs = self._computerjks = self._geomops = False
        self._geomops2 = self._boops = False
        self._max_trig_order = -1

        # Add here any additional flags to be used during calculation.
        if "sgl_bd" in self._types:
            self._computerijs = True
        if not set(self._types).isdisjoint(
                ["tet", "oct", "bcc", "sq_pyr", "sq_pyr_legacy",
                 "tri_bipyr", "sq_bipyr", "oct_legacy", "tri_plan",
                 "sq_plan", "pent_plan",  "tri_pyr", "pent_pyr", "hex_pyr",
                 "pent_bipyr", "hex_bipyr", "T", "cuboct", "oct_max", "tet_max",
                 "tri_plan_max", "sq_plan_max", "pent_plan_max", "cuboct_max",
                 "bent", "see_saw_rect", "hex_plan_max"]):
            self._computerijs = self._geomops = True
        if not set(self._types).isdisjoint(["reg_tri", "sq"]):
            self._computerijs = self._computerjks = self._geomops2 = True
        if not set(self._types).isdisjoint(["q2", "q4", "q6"]):
            self._computerijs = self._boops = True
        if "q2" in self._types:
            self._max_trig_order = 2
        if "q4" in self._types:
            self._max_trig_order = 4
        if "q6" in self._types:
            self._max_trig_order = 6

        # Finish parameter treatment.
        if cutoff < 0.0:
            self._cutoff = -cutoff
            self._voroneigh = True
        elif cutoff > 0.0:
            self._cutoff = cutoff
            self._voroneigh = False
        else:
            raise ValueError("Cutoff radius is zero!")

        # Further variable definitions.
        self._last_nneigh = -1
        self._pow_sin_t = {}
        self._pow_cos_t = {}
        self._sin_n_p = {}
        self._cos_n_p = {}

    @property
    def num_ops(self):

        """"
        Returns:
            int: the number of different order parameters that are targeted
                to be calculated.
        """

        return len(self._types)

    @property
    def last_nneigh(self):

        """"
        Returns:
            int: the number of neighbors encountered during the most
                recent order parameter calculation. A value of -1 indicates
                that no such calculation has yet been performed for this
                instance.
        """

        return len(self._last_nneigh)

    def compute_trigonometric_terms(self, thetas, phis):

        """"
        Computes trigonometric terms that are required to
        calculate bond orientational order parameters using
        internal variables.

        Args:
            thetas ([float]): polar angles of all neighbors in radians.
            phis ([float]): azimuth angles of all neighbors in radians.
                The list of
                azimuth angles of all neighbors in radians.  The list of
                azimuth angles is expected to have the same size as the
                list of polar angles; otherwise, a ValueError is raised.
                Also, the two lists of angles have to be coherent in
                order. That is, it is expected that the order in the list
                of azimuth angles corresponds to a distinct sequence of
                neighbors. And, this sequence has to equal the sequence
                of neighbors in the list of polar angles.

        """

        if len(thetas) != len(phis):
            raise ValueError("List of polar and azimuthal angles have to be"
                             " equal!")

        self._pow_sin_t.clear()
        self._pow_cos_t.clear()
        self._sin_n_p.clear()
        self._cos_n_p.clear()

        self._pow_sin_t[1] = [sin(float(t)) for t in thetas]
        self._pow_cos_t[1] = [cos(float(t)) for t in thetas]
        self._sin_n_p[1] = [sin(float(p)) for p in phis]
        self._cos_n_p[1] = [cos(float(p)) for p in phis]

        for i in range(2, self._max_trig_order + 1):
            self._pow_sin_t[i] = [e[0] * e[1] for e in zip(
                self._pow_sin_t[i - 1], self._pow_sin_t[1])]
            self._pow_cos_t[i] = [e[0] * e[1] for e in zip(
                self._pow_cos_t[i - 1], self._pow_cos_t[1])]
            self._sin_n_p[i] = [sin(float(i) * float(p)) \
                                for p in phis]
            self._cos_n_p[i] = [cos(float(i) * float(p)) \
                                for p in phis]

    def get_q2(self, thetas=None, phis=None):

        """
        Calculates the value of the bond orientational order parameter of
        weight l=2.  If the function is called with non-empty lists of
        polar and azimuthal angles the corresponding trigonometric terms
        are computed afresh.  Otherwise, it is expected that the
        compute_trigonometric_terms function has been just called.

        Args:
            thetas ([float]): polar angles of all neighbors in radians.
            phis ([float]): azimuth angles of all neighbors in radians.

        Returns:
            float: bond orientational order parameter of weight l=2
                corresponding to the input angles thetas and phis.
        """

        if thetas is not None and phis is not None:
            self.compute_trigonometric_terms(thetas, phis)
        nnn = len(self._pow_sin_t[1])
        nnn_range = range(nnn)

        sqrt_15_2pi = sqrt(15.0 / (2.0 * pi))
        sqrt_5_pi = sqrt(5.0 / pi)

        pre_y_2_2 = [0.25 * sqrt_15_2pi * val for val in self._pow_sin_t[2]]
        pre_y_2_1 = [0.5 * sqrt_15_2pi * val[0] * val[1]
                     for val in zip(self._pow_sin_t[1], self._pow_cos_t[1])]

        acc = 0.0

        # Y_2_-2
        real = imag = 0.0
        for i in nnn_range:
            real += pre_y_2_2[i] * self._cos_n_p[2][i]
            imag -= pre_y_2_2[i] * self._sin_n_p[2][i]
        acc += (real * real + imag * imag)

        # Y_2_-1
        real = imag = 0.0
        for i in nnn_range:
            real += pre_y_2_1[i] * self._cos_n_p[1][i]
            imag -= pre_y_2_1[i] * self._sin_n_p[1][i]
        acc += (real * real + imag * imag)

        # Y_2_0
        real = imag = 0.0
        for i in nnn_range:
            real += 0.25 * sqrt_5_pi * (3.0 * self._pow_cos_t[2][i] - 1.0)
        acc += (real * real)

        # Y_2_1
        real = imag = 0.0
        for i in nnn_range:
            real -= pre_y_2_1[i] * self._cos_n_p[1][i]
            imag -= pre_y_2_1[i] * self._sin_n_p[1][i]
        acc += (real * real + imag * imag)

        # Y_2_2
        real = imag = 0.0
        for i in nnn_range:
            real += pre_y_2_2[i] * self._cos_n_p[2][i]
            imag += pre_y_2_2[i] * self._sin_n_p[2][i]
        acc += (real * real + imag * imag)

        q2 = sqrt(4.0 * pi * acc / (5.0 * float(nnn * nnn)))
        return q2

    def get_q4(self, thetas=None, phis=None):

        """
        Calculates the value of the bond orientational order parameter of
        weight l=4.  If the function is called with non-empty lists of
        polar and azimuthal angles the corresponding trigonometric terms
        are computed afresh.  Otherwise, it is expected that the
        compute_trigonometric_terms function has been just called.

        Args:
            thetas ([float]): polar angles of all neighbors in radians.
            phis ([float]): azimuth angles of all neighbors in radians.

        Returns:
            float: bond orientational order parameter of weight l=4
                corresponding to the input angles thetas and phis.
        """

        if thetas is not None and phis is not None:
            self.compute_trigonometric_terms(thetas, phis)
        nnn = len(self._pow_sin_t[1])
        nnn_range = range(nnn)

        i16_3 = 3.0 / 16.0
        i8_3 = 3.0 / 8.0

        sqrt_35_pi = sqrt(35.0 / pi)
        sqrt_35_2pi = sqrt(35.0 / (2.0 * pi))
        sqrt_5_pi = sqrt(5.0 / pi)
        sqrt_5_2pi = sqrt(5.0 / (2.0 * pi))
        sqrt_1_pi = sqrt(1.0 / pi)

        pre_y_4_4 = [i16_3 * sqrt_35_2pi * val for val in self._pow_sin_t[4]]
        pre_y_4_3 = [i8_3 * sqrt_35_pi * val[0] * val[1] \
                     for val in zip(self._pow_sin_t[3], self._pow_cos_t[1])]
        pre_y_4_2 = [i8_3 * sqrt_5_2pi * val[0] * (7.0 * val[1] - 1.0) \
                     for val in zip(self._pow_sin_t[2], self._pow_cos_t[2])]
        pre_y_4_1 = [i8_3 * sqrt_5_pi * val[0] * (7.0 * val[1] - 3.0 * val[2]) \
                     for val in zip(self._pow_sin_t[1], self._pow_cos_t[3], \
                                    self._pow_cos_t[1])]

        acc = 0.0

        # Y_4_-4
        real = imag = 0.0
        for i in nnn_range:
            real += pre_y_4_4[i] * self._cos_n_p[4][i]
            imag -= pre_y_4_4[i] * self._sin_n_p[4][i]
        acc += (real * real + imag * imag)

        # Y_4_-3
        real = imag = 0.0
        for i in nnn_range:
            real += pre_y_4_3[i] * self._cos_n_p[3][i]
            imag -= pre_y_4_3[i] * self._sin_n_p[3][i]
        acc += (real * real + imag * imag)

        # Y_4_-2
        real = imag = 0.0
        for i in nnn_range:
            real += pre_y_4_2[i] * self._cos_n_p[2][i]
            imag -= pre_y_4_2[i] * self._sin_n_p[2][i]
        acc += (real * real + imag * imag)

        # Y_4_-1
        real = imag = 0.0
        for i in nnn_range:
            real += pre_y_4_1[i] * self._cos_n_p[1][i]
            imag -= pre_y_4_1[i] * self._sin_n_p[1][i]
        acc += (real * real + imag * imag)

        # Y_4_0
        real = imag = 0.0
        for i in nnn_range:
            real += i16_3 * sqrt_1_pi * (35.0 * self._pow_cos_t[4][i] - \
                                         30.0 * self._pow_cos_t[2][i] + 3.0)
        acc += (real * real)

        # Y_4_1
        real = imag = 0.0
        for i in nnn_range:
            real -= pre_y_4_1[i] * self._cos_n_p[1][i]
            imag -= pre_y_4_1[i] * self._sin_n_p[1][i]
        acc += (real * real + imag * imag)

        # Y_4_2
        real = imag = 0.0
        for i in nnn_range:
            real += pre_y_4_2[i] * self._cos_n_p[2][i]
            imag += pre_y_4_2[i] * self._sin_n_p[2][i]
        acc += (real * real + imag * imag)

        # Y_4_3
        real = imag = 0.0
        for i in nnn_range:
            real -= pre_y_4_3[i] * self._cos_n_p[3][i]
            imag -= pre_y_4_3[i] * self._sin_n_p[3][i]
        acc += (real * real + imag * imag)

        # Y_4_4
        real = imag = 0.0
        for i in nnn_range:
            real += pre_y_4_4[i] * self._cos_n_p[4][i]
            imag += pre_y_4_4[i] * self._sin_n_p[4][i]
        acc += (real * real + imag * imag)

        q4 = sqrt(4.0 * pi * acc / (9.0 * float(nnn * nnn)))
        return q4

    def get_q6(self, thetas=None, phis=None):

        """
        Calculates the value of the bond orientational order parameter of
        weight l=6.  If the function is called with non-empty lists of
        polar and azimuthal angles the corresponding trigonometric terms
        are computed afresh.  Otherwise, it is expected that the
        compute_trigonometric_terms function has been just called.

        Args:
            thetas ([float]): polar angles of all neighbors in radians.
            phis ([float]): azimuth angles of all neighbors in radians.

        Returns:
            float: bond orientational order parameter of weight l=6
                corresponding to the input angles thetas and phis.
        """

        if thetas is not None and phis is not None:
            self.compute_trigonometric_terms(thetas, phis)
        nnn = len(self._pow_sin_t[1])
        nnn_range = range(nnn)

        i64 = 1.0 / 64.0
        i32 = 1.0 / 32.0
        i32_3 = 3.0 / 32.0
        i16 = 1.0 / 16.0

        sqrt_3003_pi = sqrt(3003.0 / pi)
        sqrt_1001_pi = sqrt(1001.0 / pi)
        sqrt_91_2pi = sqrt(91.0 / (2.0 * pi))
        sqrt_1365_pi = sqrt(1365.0 / pi)
        sqrt_273_2pi = sqrt(273.0 / (2.0 * pi))
        sqrt_13_pi = sqrt(13.0 / pi)

        pre_y_6_6 = [i64 * sqrt_3003_pi * val for val in self._pow_sin_t[6]]
        pre_y_6_5 = [i32_3 * sqrt_1001_pi * val[0] * val[1]
                     for val in zip(self._pow_sin_t[5], self._pow_cos_t[1])]
        pre_y_6_4 = [i32_3 * sqrt_91_2pi * val[0] * (11.0 * val[1] - 1.0)
                     for val in zip(self._pow_sin_t[4], self._pow_cos_t[2])]
        pre_y_6_3 = [
            i32 * sqrt_1365_pi * val[0] * (11.0 * val[1] - 3.0 * val[2])
            for val in zip(self._pow_sin_t[3], self._pow_cos_t[3],
                           self._pow_cos_t[1])]
        pre_y_6_2 = [i64 * sqrt_1365_pi * val[0] * (33.0 * val[1] -
                                                    18.0 * val[2] + 1.0) for val
                     in zip(self._pow_sin_t[2],
                            self._pow_cos_t[4], self._pow_cos_t[2])]
        pre_y_6_1 = [i16 * sqrt_273_2pi * val[0] * (33.0 * val[1] -
                                                    30.0 * val[2] + 5.0 * val[
                                                        3]) for val in
                     zip(self._pow_sin_t[1],
                         self._pow_cos_t[5], self._pow_cos_t[3],
                         self._pow_cos_t[1])]

        acc = 0.0

        # Y_6_-6
        real = 0.0
        imag = 0.0
        for i in nnn_range:
            real += pre_y_6_6[i] * self._cos_n_p[6][i]  # cos(x) =  cos(-x)
            imag -= pre_y_6_6[i] * self._sin_n_p[6][i]  # sin(x) = -sin(-x)
        acc += (real * real + imag * imag)

        # Y_6_-5
        real = 0.0
        imag = 0.0
        for i in nnn_range:
            real += pre_y_6_5[i] * self._cos_n_p[5][i]
            imag -= pre_y_6_5[i] * self._sin_n_p[5][i]
        acc += (real * real + imag * imag)

        # Y_6_-4
        real = 0.0
        imag = 0.0
        for i in nnn_range:
            real += pre_y_6_4[i] * self._cos_n_p[4][i]
            imag -= pre_y_6_4[i] * self._sin_n_p[4][i]
        acc += (real * real + imag * imag)

        # Y_6_-3
        real = 0.0
        imag = 0.0
        for i in nnn_range:
            real += pre_y_6_3[i] * self._cos_n_p[3][i]
            imag -= pre_y_6_3[i] * self._sin_n_p[3][i]
        acc += (real * real + imag * imag)

        # Y_6_-2
        real = 0.0
        imag = 0.0
        for i in nnn_range:
            real += pre_y_6_2[i] * self._cos_n_p[2][i]
            imag -= pre_y_6_2[i] * self._sin_n_p[2][i]
        acc += (real * real + imag * imag)

        # Y_6_-1
        real = 0.0
        imag = 0.0
        for i in nnn_range:
            real += pre_y_6_1[i] * self._cos_n_p[1][i]
            imag -= pre_y_6_1[i] * self._sin_n_p[1][i]
        acc += (real * real + imag * imag)

        # Y_6_0
        real = 0.0
        imag = 0.0
        for i in nnn_range:
            real += i32 * sqrt_13_pi * (231.0 * self._pow_cos_t[6][i] -
                                        315.0 * self._pow_cos_t[4][i] + 105.0 *
                                        self._pow_cos_t[2][i] - 5.0)
        acc += (real * real)

        # Y_6_1
        real = 0.0
        imag = 0.0
        for i in nnn_range:
            real -= pre_y_6_1[i] * self._cos_n_p[1][i]
            imag -= pre_y_6_1[i] * self._sin_n_p[1][i]
        acc += (real * real + imag * imag)

        # Y_6_2
        real = 0.0
        imag = 0.0
        for i in nnn_range:
            real += pre_y_6_2[i] * self._cos_n_p[2][i]
            imag += pre_y_6_2[i] * self._sin_n_p[2][i]
        acc += (real * real + imag * imag)

        # Y_6_3
        real = 0.0
        imag = 0.0
        for i in nnn_range:
            real -= pre_y_6_3[i] * self._cos_n_p[3][i]
            imag -= pre_y_6_3[i] * self._sin_n_p[3][i]
        acc += (real * real + imag * imag)

        # Y_6_4
        real = 0.0
        imag = 0.0
        for i in nnn_range:
            real += pre_y_6_4[i] * self._cos_n_p[4][i]
            imag += pre_y_6_4[i] * self._sin_n_p[4][i]
        acc += (real * real + imag * imag)

        # Y_6_5
        real = 0.0
        imag = 0.0
        for i in nnn_range:
            real -= pre_y_6_5[i] * self._cos_n_p[5][i]
            imag -= pre_y_6_5[i] * self._sin_n_p[5][i]
        acc += (real * real + imag * imag)

        # Y_6_6
        real = 0.0
        imag = 0.0
        for i in nnn_range:
            real += pre_y_6_6[i] * self._cos_n_p[6][i]
            imag += pre_y_6_6[i] * self._sin_n_p[6][i]
        acc += (real * real + imag * imag)

        q6 = sqrt(4.0 * pi * acc / (13.0 * float(nnn * nnn)))
        return q6

    def get_type(self, index):

        """
        Return type of order parameter at the index provided and
        represented by a short string.

        Args:
            index (int): index of order parameter for which type is
                to be returned.
        Returns:
            str: OP type.
        """
        if index < 0 or index >= len(self._types):
            raise ValueError("Index for getting order parameter type"
                             " out-of-bounds!")
        return self._types[index]

    def get_parameters(self, index):

        """
        Returns list of floats that represents
        the parameters associated
        with calculation of the order
        parameter that was defined at the index provided.
        Attention: the parameters do not need to equal those originally
        inputted because of processing out of efficiency reasons.

        Args:
            index (int):
                index of order parameter for which associated parameters
                are to be returned.
        Returns:
            [float]: parameters of a given OP.
        """
        if index < 0 or index >= len(self._types):
            raise ValueError("Index for getting parameters associated with"
                             " order parameter calculation out-of-bounds!")
        return self._params[index]

    def get_order_parameters(self, structure, n, indices_neighs=None, \
                             tol=0.0, target_spec=None):

        """
        Compute all order parameters of site n.

        Args:
            structure (Structure): input structure.
            n (int): index of site in input structure,
                for which OPs are to be
                calculated.  Note that we do not use the sites iterator
                here, but directly access sites via struct[index].
            indices_neighs ([int]): list of indices of those neighbors
                in Structure object
                structure that are to be considered for OP computation.
                This optional argument overwrites the way neighbors are
                to be determined as defined in the constructor (i.e.,
                Voronoi coordination finder via negative cutoff radius
                vs constant cutoff radius if cutoff was positive).
                We do not use information about the underlying
                structure lattice if the neighbor indices are explicitly
                provided.  This has two important consequences.  First,
                the input Structure object can, in fact, be a
                simple list of Site objects.  Second, no nearest images
                of neighbors are determined when providing an index list.
                Note furthermore that this neighbor
                determination type ignores the optional target_spec
                argument.
            tol (float): threshold of weight
                (= solid angle / maximal solid angle)
                to determine if a particular pair is
                considered neighbors; this is relevant only in the case
                when Voronoi polyhedra are used to determine coordination
            target_spec (Specie): target species to be considered
                when calculating the order
                parameters of site n; None includes all species of input
                structure.

        Returns:
            [floats]: representing order parameters.  Should it not be
            possible to compute a given OP for a conceptual reason, the
            corresponding entry is None instead of a float.  For Steinhardt
            et al.'s bond orientational OPs and the other geometric OPs
            ("tet", "oct", "bcc", etc.),
            this can happen if there is a single
            neighbor around site n in the structure because that
            does not permit calculation of angles between multiple
            neighbors.
        """

        # Do error-checking and initialization.
        if n < 0:
            raise ValueError("Site index smaller zero!")
        if n >= len(structure):
            raise ValueError("Site index beyond maximum!")
        if indices_neighs is not None:
            for index in indices_neighs:
                if index >= len(structure):
                    raise ValueError("Neighbor site index beyond maximum!")
        if tol < 0.0:
            raise ValueError("Negative tolerance for weighted solid angle!")

        left_of_unity = 1.0 - 1.0e-12
        # The following threshold has to be adapted to non-Angstrom units.
        very_small = 1.0e-12
        fac_bcc = 1.0 / exp(-0.5)

        # Find central site and its neighbors.
        # Note that we adopt the same way of accessing sites here as in
        # VoronoiNN; that is, not via the sites iterator.
        centsite = structure[n]
        if indices_neighs is not None:
            neighsites = [structure[index] for index in indices_neighs]
        elif self._voroneigh:
            vnn = VoronoiNN(tol=tol, targets=target_spec)
            neighsites = vnn.get_nn(structure, n)
        else:
            # Structure.get_sites_in_sphere --> also other periodic images
            neighsitestmp = [i[0] for i in structure.get_sites_in_sphere(
                centsite.coords, self._cutoff)]
            neighsites = []
            if centsite not in neighsitestmp:
                raise ValueError("Could not find center site!")
            else:
                neighsitestmp.remove(centsite)
            if target_spec is None:
                neighsites = list(neighsitestmp)
            else:
                neighsites[:] = [site for site in neighsitestmp \
                                 if site.specie.symbol == target_spec]
        nneigh = len(neighsites)
        self._last_nneigh = nneigh

        # Prepare angle calculations, if applicable.
        rij = []
        rjk = []
        rijnorm = []
        rjknorm = []
        dist = []
        distjk_unique = []
        distjk = []
        centvec = centsite.coords
        if self._computerijs:
            for j, neigh in enumerate(neighsites):
                rij.append((neigh.coords - centvec))
                dist.append(np.linalg.norm(rij[j]))
                rijnorm.append((rij[j] / dist[j]))
        if self._computerjks:
            for j, neigh in enumerate(neighsites):
                rjk.append([])
                rjknorm.append([])
                distjk.append([])
                kk = 0
                for k in range(len(neighsites)):
                    if j != k:
                        rjk[j].append(neighsites[k].coords - neigh.coords)
                        distjk[j].append(np.linalg.norm(rjk[j][kk]))
                        if k > j:
                            distjk_unique.append(distjk[j][kk])
                        rjknorm[j].append(rjk[j][kk] / distjk[j][kk])
                        kk = kk + 1
        # Initialize OP list and, then, calculate OPs.
        ops = [0.0 for t in self._types]
        #norms = [[[] for j in range(nneigh)] for t in self._types]

        # First, coordination number and distance-based OPs.
        for i, t in enumerate(self._types):
            if t == "cn":
                ops[i] = nneigh / self._params[i]['norm']
            elif t == "sgl_bd":
                dist_sorted = sorted(dist)
                if len(dist_sorted) == 1:
                    ops[i] = 1.0
                elif len(dist_sorted) > 1:
                    ops[i] = 1.0 - dist_sorted[0] / dist_sorted[1]

        # Then, bond orientational OPs based on spherical harmonics
        # according to Steinhardt et al., Phys. Rev. B, 28, 784-805, 1983.
        if self._boops:
            thetas = []
            phis = []
            for j, vec in enumerate(rijnorm):

                # z is North pole --> theta between vec and (0, 0, 1)^T.
                # Because vec is normalized, dot product is simply vec[2].
                thetas.append(acos(max(-1.0, min(vec[2], 1.0))))
                tmpphi = 0.0

                # Compute phi only if it is not (almost) perfectly
                # aligned with z-axis.
                if -left_of_unity < vec[2] < left_of_unity:
                    # x is prime meridian --> phi between projection of vec
                    # into x-y plane and (1, 0, 0)^T
                    tmpphi = acos(max(-1.0, min(vec[0] / (sqrt(
                        vec[0] * vec[0] + vec[1] * vec[1])), 1.0)))
                    if vec[1] < 0.0:
                        tmpphi = -tmpphi
                phis.append(tmpphi)

            # Note that None flags that we have too few neighbors
            # for calculating BOOPS.
            for i, t in enumerate(self._types):
                if t == "q2":
                    ops[i] = self.get_q2(thetas, phis) if len(
                        thetas) > 0 else None
                elif t == "q4":
                    ops[i] = self.get_q4(thetas, phis) if len(
                        thetas) > 0 else None
                elif t == "q6":
                    ops[i] = self.get_q6(thetas, phis) if len(
                        thetas) > 0 else None

        # Then, deal with the Peters-style OPs that are tailor-made
        # to recognize common structural motifs
        # (Peters, J. Chem. Phys., 131, 244103, 2009;
        #  Zimmermann et al., J. Am. Chem. Soc., under revision, 2015).
        if self._geomops:
            gaussthetak = [0.0 for t in self._types]  # not used by all OPs
            qsptheta = [[[] for j in range(nneigh)] for t in self._types]
            norms = [[[] for j in range(nneigh)] for t in self._types]
            ipi = 1.0 / pi
            piover2 = pi / 2.0
            tetangoverpi = acos(-1.0 / 3.0) * ipi  # xxx: delete
            itetangminuspihalfoverpi = 1.0 / (tetangoverpi - 0.5)
            onethird = 1.0 / 3.0
            twothird = 2.0 / 3.0
            for j in range(nneigh):  # Neighbor j is put to the North pole.
                zaxis = rijnorm[j]
                kc = 0
                for k in range(nneigh):  # From neighbor k, we construct
                    if j != k:  # the prime meridian.
                        for i in range(len(self._types)):
                            qsptheta[i][j].append(0.0)
                            norms[i][j].append(0)
                        tmp = max(
                            -1.0, min(np.inner(zaxis, rijnorm[k]), 1.0))
                        thetak = acos(tmp)
                        xaxistmp = gramschmidt(rijnorm[k], zaxis)
                        if np.linalg.norm(xaxistmp) < very_small:
                            flag_xaxis = True
                        else:
                            xaxis = xaxistmp / np.linalg.norm(xaxistmp)
                            flag_xaxis = False

                        # Contributions of j-i-k angles, where i represents the
                        # central atom and j and k two of the neighbors.
                        for i, t in enumerate(self._types):
                            if t in ["bent", "sq_pyr_legacy"]:
                                tmp = self._params[i]['IGW_TA'] * (
                                        thetak * ipi - self._params[i]['TA'])
                                qsptheta[i][j][kc] += exp(-0.5 * tmp * tmp)
                                norms[i][j][kc] += 1
                            elif t in ["tri_plan", "tri_plan_max", "tet", "tet_max"]:
                                tmp = self._params[i]['IGW_TA'] * (
                                        thetak * ipi - self._params[i]['TA'])
                                gaussthetak[i] = exp(-0.5 * tmp * tmp)
                                if t in ["tri_plan_max", "tet_max"]:
                                    qsptheta[i][j][kc] += gaussthetak[i]
                                    norms[i][j][kc] += 1
                            elif t in ["T", "tri_pyr", "sq_pyr", "pent_pyr", "hex_pyr"]:
                                tmp = self._params[i]['IGW_EP'] * (thetak * ipi - 0.5)
                                qsptheta[i][j][kc] += exp(-0.5 * tmp * tmp)
                                norms[i][j][kc] += 1
                            elif t in ["sq_plan", "oct", "oct_legacy",
                                       "cuboct", "cuboct_max"]:
                                if thetak >= self._params[i]['min_SPP']:
                                    tmp = self._params[i]['IGW_SPP'] * (
                                            thetak * ipi - 1.0)
                                    qsptheta[i][j][kc] += (
                                            self._params[i]['w_SPP'] *
                                            exp(-0.5 * tmp * tmp))
                                    norms[i][j][kc] += self._params[i]['w_SPP']
                            elif t in ["see_saw_rect", "tri_bipyr", "sq_bipyr",
                                       "pent_bipyr", "hex_bipyr", "oct_max",
                                       "sq_plan_max", "hex_plan_max"]:
                                if thetak < self._params[i]['min_SPP']:
                                    tmp = self._params[i]['IGW_EP'] * (
                                            thetak * ipi - 0.5) if t != "hex_plan_max" else \
                                            self._params[i]['IGW_TA'] * (
                                            fabs(thetak * ipi - 0.5) - self._params[i]['TA'])
                                    qsptheta[i][j][kc] += exp(
                                        -0.5 * tmp * tmp)
                                    norms[i][j][kc] += 1
                            elif t in ["pent_plan", "pent_plan_max"]:
                                tmp = 0.4 if thetak <= self._params[i]['TA'] * pi \
                                        else 0.8
                                tmp2 = self._params[i]['IGW_TA'] * (
                                        thetak * ipi - tmp)
                                gaussthetak[i] = exp(-0.5 * tmp2 * tmp2)
                                if t == "pent_plan_max":
                                    qsptheta[i][j][kc] += gaussthetak[i]
                                    norms[i][j][kc] += 1
                            elif t == "bcc" and j < k:
                                if thetak >= self._params[i]['min_SPP']:
                                    tmp = self._params[i]['IGW_SPP'] * (
                                            thetak * ipi - 1.0)
                                    qsptheta[i][j][kc] += (self._params[i]['w_SPP'] *
                                                       exp(-0.5 * tmp * tmp))
                                    norms[i][j][kc] += self._params[i]['w_SPP']

                        for m in range(nneigh):
                            if (m != j) and (m != k) and (not flag_xaxis):
                                tmp = max(
                                    -1.0, min(np.inner(zaxis, rijnorm[m]), 1.0))
                                thetam = acos(tmp)
                                xtwoaxistmp = gramschmidt(rijnorm[m], zaxis)
                                l = np.linalg.norm(xtwoaxistmp)
                                if l < very_small:
                                    flag_xtwoaxis = True
                                else:
                                    xtwoaxis = xtwoaxistmp / l
                                    phi = acos(max(
                                        -1.0,
                                        min(np.inner(xtwoaxis, xaxis), 1.0)))
                                    flag_xtwoaxis = False

                                # South pole contributions of m.
                                if t in ["tri_bipyr", "sq_bipyr", "pent_bipyr",
                                         "hex_bipyr", "oct_max", "sq_plan_max",
                                         "hex_plan_max", "see_saw_rect"]:
                                    if thetam >= self._params[i]['min_SPP']:
                                        tmp = self._params[i]['IGW_SPP'] * (
                                                thetam * ipi - 1.0)
                                        qsptheta[i][j][kc] += exp(-0.5 * tmp * tmp)
                                        norms[i][j][kc] += 1

                                # Contributions of j-i-m angle and
                                # angles between plane j-i-k and i-m vector.
                                if not flag_xaxis and not flag_xtwoaxis:
                                    for i, t in enumerate(self._types):
                                        if t in ["tri_plan", "tri_plan_max", \
                                                 "tet", "tet_max"]:
                                            tmp = self._params[i]['IGW_TA'] * (
                                                thetam * ipi -
                                                self._params[i]['TA'])
                                            tmp2 = cos(
                                                self._params[i]['fac_AA'] *
                                                phi) ** self._params[i][
                                                'exp_cos_AA']
                                            tmp3 = 1 if t in ["tri_plan_max", "tet_max"] \
                                                else gaussthetak[i]
                                            qsptheta[i][j][kc] += tmp3 * exp(
                                                -0.5 * tmp * tmp) * tmp2
                                            norms[i][j][kc] += 1
                                        elif t in ["pent_plan", "pent_plan_max"]:
                                            tmp = 0.4 if thetam <= self._params[i]['TA'] * pi \
                                                    else 0.8
                                            tmp2 = self._params[i]['IGW_TA'] * (
                                                    thetam * ipi - tmp)
                                            tmp3 = cos(phi)
                                            tmp4 = 1 if t == "pent_plan_max" \
                                                else gaussthetak[i]
                                            qsptheta[i][j][kc] += tmp4 * exp(
                                                    -0.5 * tmp2 * tmp2) * tmp3 * tmp3
                                            norms[i][j][kc] += 1
                                        elif t in ["T", "tri_pyr", "sq_pyr",
                                                   "pent_pyr", "hex_pyr"]:
                                            tmp = cos(self._params[i]['fac_AA'] *
                                                      phi) ** self._params[i][
                                                      'exp_cos_AA']
                                            tmp3 = self._params[i]['IGW_EP'] * (
                                                    thetam * ipi - 0.5)
                                            qsptheta[i][j][kc] += tmp * exp(
                                                -0.5 * tmp3 * tmp3)
                                            norms[i][j][kc] += 1
                                        elif t in ["sq_plan", "oct", "oct_legacy"]:
                                            if thetak < self._params[i]['min_SPP'] and \
                                                    thetam < self._params[i]['min_SPP']:
                                                tmp = cos(self._params[i]['fac_AA'] *
                                                        phi) ** self._params[i]['exp_cos_AA']
                                                tmp2 = self._params[i]['IGW_EP'] * (
                                                        thetam * ipi - 0.5)
                                                qsptheta[i][j][kc] += tmp * exp(-0.5 * tmp2 * tmp2)
                                                if t == "oct_legacy":
                                                    qsptheta[i][j][kc] -= tmp * self._params[i][6] * self._params[i][7]
                                                norms[i][j][kc] += 1
                                        elif t in ["tri_bipyr", "sq_bipyr", "pent_bipyr",
                                                   "hex_bipyr", "oct_max", "sq_plan_max",
                                                   "hex_plan_max"]:
                                            if thetam < self._params[i]['min_SPP']:
                                                if thetak < self._params[i]['min_SPP']:
                                                    tmp = cos(self._params[i]['fac_AA'] *
                                                            phi) ** self._params[i]['exp_cos_AA']
                                                    tmp2 = self._params[i]['IGW_EP'] * (
                                                            thetam * ipi - 0.5) if t != "hex_plan_max" else \
                                                            self._params[i]['IGW_TA'] * (
                                                            fabs(thetam * ipi - 0.5) - self._params[i]['TA'])
                                                    qsptheta[i][j][kc] += tmp * exp(-0.5 * tmp2 * tmp2)
                                                    norms[i][j][kc] += 1
                                        elif t == "bcc" and j < k:
                                            if thetak < self._params[i]['min_SPP']:
                                                if thetak > piover2:
                                                    fac = 1.0
                                                else:
                                                    fac = -1.0
                                                tmp = (thetam - piover2) / asin(1/3)
                                                qsptheta[i][j][kc] += fac * cos(
                                                    3.0 * phi) * fac_bcc * \
                                                    tmp * exp(-0.5 * tmp * tmp)
                                                norms[i][j][kc] += 1
                                        elif t == "see_saw_rect":
                                            if thetam < self._params[i]['min_SPP']:
                                                if thetak < self._params[i]['min_SPP'] and phi < 0.75 * pi:
                                                    tmp = cos(self._params[i]['fac_AA'] *
                                                            phi) ** self._params[i]['exp_cos_AA']
                                                    tmp2 = self._params[i]['IGW_EP'] * (
                                                            thetam * ipi - 0.5)
                                                    qsptheta[i][j][kc] += tmp * \
                                                            exp(-0.5 * tmp2 * tmp2)
                                                    norms[i][j][kc] += 1.0
                                        elif t in ["cuboct", "cuboct_max"]:
                                            if thetam < self._params[i]['min_SPP'] and \
                                                    thetak > self._params[i][4] and \
                                                    thetak < self._params[i][2]:
                                                if thetam > self._params[i][4] and \
                                                        thetam < self._params[i][2]:
                                                    tmp = cos(phi)
                                                    tmp2 = self._params[i][5] * (thetam * ipi - 0.5)
                                                    qsptheta[i][j][kc] += tmp * tmp * exp(-0.5 * tmp2 * tmp2)
                                                    norms[i][j][kc] += 1.0
                                                elif thetam < self._params[i][4]:
                                                    tmp = 0.0556 * (cos(
                                                            phi - 0.5 * pi) - 0.81649658)
                                                    tmp2 = self._params[i][6] * (
                                                            thetam * ipi - onethird)
                                                    qsptheta[i][j][kc] += exp(
                                                        -0.5 * tmp * tmp) * \
                                                        exp(-0.5 * tmp2 * tmp2)
                                                    norms[i][j][kc] += 1.0
                                                elif thetam > self._params[i][2]:
                                                    tmp = 0.0556 * (cos(phi - 0.5 * pi) - \
                                                            0.81649658)
                                                    tmp2 = self._params[i][6] * (thetam * ipi - \
                                                            twothird)
                                                    qsptheta[i][j][kc] += exp(-0.5 * tmp * tmp) * \
                                                            exp(-0.5 * tmp2 * tmp2)
                                                    norms[i][j][kc] += 1.0
                        kc += 1

            # Normalize Peters-style OPs.
            for i, t in enumerate(self._types):
                #if t == "pent_plan":
                #    ops[i] = ops[i] / sum(norms[i]) \
                #        if sum(norms[i]) > 1.0e-12 else None
                if t in ["tri_plan", "tet", "bent", "sq_plan",
                           "oct", "oct_legacy", "cuboct", "pent_plan"]:
                    ops[i] = tmp_norm = 0.0
                    for j in range(nneigh):
                        ops[i] += sum(qsptheta[i][j])
                        tmp_norm += float(sum(norms[i][j]))
                    ops[i] = ops[i] / tmp_norm if tmp_norm > 1.0e-12 else None
                elif t in ["T", "tri_pyr", "see_saw_rect", "sq_pyr", "tri_bipyr",
                        "sq_bipyr", "pent_pyr", "hex_pyr", "pent_bipyr",
                        "hex_bipyr", "oct_max", "tri_plan_max", "tet_max",
                        "sq_plan_max", "pent_plan_max", "cuboct_max", "hex_plan_max"]:
                    ops[i] = None
                    if nneigh > 1:
                        for j in range(nneigh):
                            for k in range(len(qsptheta[i][j])):
                                qsptheta[i][j][k] = qsptheta[i][j][k] / norms[i][j][k] \
                                    if norms[i][j][k] > 1.0e-12 else 0.0
                            ops[i] = max(qsptheta[i][j]) if j == 0 \
                                    else max(ops[i], max(qsptheta[i][j]))
                    #ops[i] = max(qsptheta[i]) if len(qsptheta[i]) > 0 else None
                elif t == "bcc":
                    ops[i] = 0.0
                    for j in range(nneigh):
                        ops[i] += sum(qsptheta[i][j])
                    ops[i] = ops[i] / float(0.5 * float(
                        nneigh * (6 + (nneigh - 2) * (nneigh - 3)))) \
                        if nneigh > 3 else None
                elif t == "sq_pyr_legacy":
                    if nneigh > 1:
                        dmean = np.mean(dist)
                        acc = 0.0
                        for d in dist:
                            tmp = self._params[i][2] * (d - dmean)
                            acc = acc + exp(-0.5 * tmp * tmp)
                        for j in range(nneigh):
                            ops[i] = max(qsptheta[i][j]) if j == 0 \
                                    else max(ops[i], max(qsptheta[i][j]))
                        ops[i] = acc * ops[i] / float(nneigh)
                            #nneigh * (nneigh - 1))
                    else:
                        ops[i] = None

        # Then, deal with the new-style OPs that require vectors between
        # neighbors.
        if self._geomops2:
            # Compute all (unique) angles and sort the resulting list.
            aij = []
            for ir, r in enumerate(rijnorm):
                for j in range(ir + 1, len(rijnorm)):
                    aij.append(acos(max(-1.0, min(np.inner(r, rijnorm[j]), 1.0))))
            aijs = sorted(aij)

            # Compute height, side and diagonal length estimates.
            neighscent = np.array([0.0, 0.0, 0.0])
            for j, neigh in enumerate(neighsites):
                neighscent = neighscent + neigh.coords
            if nneigh > 0:
                neighscent = (neighscent / float(nneigh))
            h = np.linalg.norm(neighscent - centvec)
            b = min(distjk_unique) if len(distjk_unique) > 0 else 0
            dhalf = max(distjk_unique) / 2.0 if len(distjk_unique) > 0 else 0

            for i, t in enumerate(self._types):
                if t == "reg_tri" or t == "sq":
                    if nneigh < 3:
                        ops[i] = None
                    else:
                        ops[i] = 1.0
                        if t == "reg_tri":
                            a = 2.0 * asin(b / (2.0 * sqrt(h * h + (b / (
                                    2.0 * cos(3.0 * pi / 18.0))) ** 2.0)))
                            nmax = 3
                        elif t == "sq":
                            a = 2.0 * asin(
                                b / (2.0 * sqrt(h * h + dhalf * dhalf)))
                            nmax = 4
                        for j in range(min([nneigh, nmax])):
                            ops[i] = ops[i] * exp(-0.5 * ((
                                                                  aijs[j] - a) *
                                                          self._params[i][
                                                              0]) ** 2)

        return ops

class BrunnerNN_reciprocal(NearNeighbors):

    """
    Determine coordination number using Brunner's algorithm which counts the
    atoms that are within the largest gap in differences in real space
    interatomic distances. This algorithm uses Brunner's method of
    largest reciprocal gap in interatomic distances.

    Args:
        tol (float): tolerance parameter for bond determination
            (default: 1E-4).
        cutoff (float): cutoff radius in Angstrom to look for near-neighbor
            atoms. Defaults to 8.0.
    """

    def __init__(self, tol=1.0e-4, cutoff=8.0):
        self.tol = tol
        self.cutoff = cutoff

    def get_nn_info(self, structure, n):

        site = structure[n]
        neighs_dists = structure.get_neighbors(site, self.cutoff)
        ds = [i[-1] for i in neighs_dists]
        ds.sort()

        ns = [1.0 / ds[i] - 1.0 / ds[i + 1] for i in range(len(ds) - 1)]

        d_max = ds[ns.index(max(ns))]
        siw = []
        for s, dist in neighs_dists:
            if dist < d_max + self.tol:
                w = ds[0] / dist
                siw.append({'site': s,
                            'image': self._get_image(s.frac_coords),
                            'weight': w,
                            'site_index': self._get_original_site(structure, s)})
        return siw

class BrunnerNN_relative(NearNeighbors):

    """
    Determine coordination number using Brunner's algorithm which counts the
    atoms that are within the largest gap in differences in real space
    interatomic distances. This algorithm uses Brunner's method of
    of largest relative gap in interatomic distances.

    Args:
        tol (float): tolerance parameter for bond determination
            (default: 1E-4).
        cutoff (float): cutoff radius in Angstrom to look for near-neighbor
            atoms. Defaults to 8.0.
    """

    def __init__(self, tol=1.0e-4, cutoff=8.0):
        self.tol = tol
        self.cutoff = cutoff

    def get_nn_info(self, structure, n):

        site = structure[n]
        neighs_dists = structure.get_neighbors(site, self.cutoff)
        ds = [i[-1] for i in neighs_dists]
        ds.sort()

        ns = [ds[i] / ds[i + 1] for i in range(len(ds) - 1)]

        d_max = ds[ns.index(max(ns))]
        siw = []
        for s, dist in neighs_dists:
            if dist < d_max + self.tol:
                w = ds[0] / dist
                siw.append({'site': s,
                            'image': self._get_image(s.frac_coords),
                            'weight': w,
                            'site_index': self._get_original_site(structure, s)})
        return siw

class BrunnerNN_real(NearNeighbors):

    """
    Determine coordination number using Brunner's algorithm which counts the
    atoms that are within the largest gap in differences in real space
    interatomic distances. This algorithm uses Brunner's method of
    largest gap in interatomic distances.

    Args:
        tol (float): tolerance parameter for bond determination
            (default: 1E-4).
        cutoff (float): cutoff radius in Angstrom to look for near-neighbor
            atoms. Defaults to 8.0.
    """

    def __init__(self, tol=1.0e-4, cutoff=8.0):
        self.tol = tol
        self.cutoff = cutoff

    def get_nn_info(self, structure, n):

        site = structure[n]
        neighs_dists = structure.get_neighbors(site, self.cutoff)
        ds = [i[-1] for i in neighs_dists]
        ds.sort()

        ns = [ds[i] - ds[i + 1] for i in range(len(ds) - 1)]

        d_max = ds[ns.index(max(ns))]
        siw = []
        for s, dist in neighs_dists:
            if dist < d_max + self.tol:
                w = ds[0] / dist
                siw.append({'site': s,
                            'image': self._get_image(s.frac_coords),
                            'weight': w,
                            'site_index': self._get_original_site(structure, s)})
        return siw

class EconNN(NearNeighbors):

    """
    Determines the average effective coordination number for each cation in a given structure
    using Hoppe's algorithm.

    This method finds all cation-centered polyhedrals in the structure, calculates the bond
    weight for each peripheral ion in the polyhedral, and sums up the bond weights
    to obtain the effective coordination number for each polyhedral. It then
    averages the effective coordination of all polyhedrals with the same cation at the
    central site.

    Args:
        tol (float): tolerance parameter for bond determination
            (default: 1e-4).
        cutoff (float): cutoff radius in Angstrom to look for near-neighbor
            atoms. Defaults to 10.0.
    """

    def __init__(self, tol=1.0e-4, cutoff=10.0):
        self.tol = tol
        self.cutoff = cutoff

    def get_nn_info(self, structure, n):

        site = structure[n]
        neighs_dists = structure.get_neighbors(site, self.cutoff)
        all_bond_lengths = [i[-1] for i in neighs_dists]
        weighted_avg = calculate_weighted_avg(all_bond_lengths)

        siw = []
        for s, dist in neighs_dists:
            if dist < self.cutoff:
                w = exp(1 - (dist / weighted_avg)**6)
                if w > self.tol:
                    siw.append({'site': s,
                                'image': self._get_image(s.frac_coords),
                                'weight': w,
                                'site_index': self._get_original_site(structure, s)})
        return siw


class CrystalNN(NearNeighbors):
    """
    This is custom near neighbor method intended for use in all kinds of
    periodic structures (metals, minerals, porous structures, etc). It is based
    on a Voronoi algorithm and uses the solid angle weights to determine the
    probability of various coordination environments. The algorithm can also
    modify probability using smooth distance cutoffs as well as Pauling
    electronegativity differences. The output can either be the most probable
    coordination environment or a weighted list of coordination environments.
    """

    NNData = namedtuple("nn_data", ["all_nninfo", "cn_weights", "cn_nninfo"])

    def __init__(self, weighted_cn=False, cation_anion=False,
                 distance_cutoffs=(1.25, 2.5), x_diff_weight=1.0,
<<<<<<< HEAD
                 search_cutoff=10.0, fingerprint_length=None):
=======
                 search_cutoff=7.0, fingerprint_length=None):
>>>>>>> da4d0155
        """
        Initialize CrystalNN with desired paramters.

        Args:
            weighted_cn: (bool) if set to True, will return fractional weights
                for each potential near neighbor.
            cation_anion: (bool) if set True, will restrict bonding targets to
                sites with opposite or zero charge. Requires an oxidation states
                on all sites in the structure.
            distance_cutoffs: ([float, float]) - min and max cutoff for smooth
                distance filtering. Set to None to turn off.
            x_diff_weight: (float) - if multiple types of neighbor elements are
                possible, this sets preferences for targets with higher
                electronegativity difference.
            search_cutoff: (float) cutoff in Angstroms for initial neighbor
                search
            fingerprint_length: (int) if a fixed_length CN "fingerprint" is
                desired from get_nn_data(), set this parameter
        """
        self.weighted_cn=weighted_cn
        self.cation_anion = cation_anion
        self.distance_cutoffs = distance_cutoffs
        self.x_diff_weight = x_diff_weight
        self.search_cutoff = search_cutoff
        self.fingerprint_length = fingerprint_length

    def get_nn_info(self, structure, n):
        """
        Get all near-neighbor information.
        Args:
            structure: (Structure) pymatgen Structure
            n: (int) index of target site

        Returns:
            siw (list of dicts): each dictionary provides information
                about a single near neighbor, where key 'site' gives
                access to the corresponding Site object, 'image' gives
                the image location, and 'weight' provides the weight
                that a given near-neighbor site contributes
                to the coordination number (1 or smaller), 'site_index'
                gives index of the corresponding site in
                the original structure.
        """

        nndata = self.get_nn_data(structure, n)

        if not self.weighted_cn:
            max_key = max(nndata.cn_weights, key=lambda k: nndata.cn_weights[k])
            nn = nndata.cn_nninfo[max_key]
            for entry in nn:
                entry["weight"] = 1
            return nn

        else:
            for entry in nndata.all_nninfo:
                weight = 0
                for cn in nndata.cn_nninfo:
                    for cn_entry in nndata.cn_nninfo[cn]:
                        if entry["site"] == cn_entry["site"]:
                            weight += nndata.cn_weights[cn]

                entry["weight"] = weight

            return nndata.all_nninfo

    def get_nn_data(self, structure, n, length=None):
        """
        The main logic of the method to compute near neighbor.

        Args:
            structure: (Structure) enclosing structure object
            n: (int) index of target site to get NN info for
            length: (int) if set, will return a fixed range of CN numbers

        Returns:
            a namedtuple (NNData) object that contains:
                - all near neighbor sites with weights
                - a dict of CN -> weight
                - a dict of CN -> associated near neighbor sites
        """

        length = length or self.fingerprint_length

        # determine possible bond targets
        target = None
        if self.cation_anion:
            target = []
            m_oxi = structure[n].specie.oxi_state
            for site in structure:
                if site.specie.oxi_state * m_oxi <= 0:  # opposite charge
                    target.append(site.specie)
            if not target:
                raise ValueError(
                    "No valid targets for site within cation_anion constraint!")

        # get base VoronoiNN targets
<<<<<<< HEAD
        vnn = VoronoiNN(weight="solid_angle", targets=target, cutoff=self.search_cutoff)
=======
        vnn = VoronoiNN(weight="solid_angle", targets=target,
                        cutoff=self.search_cutoff)
>>>>>>> da4d0155
        nn = vnn.get_nn_info(structure, n)

        # adjust solid angle weights based on distance
        if self.distance_cutoffs:
            r1 = self._get_radius(structure[n])
            for entry in nn:
                r2 = self._get_radius(entry["site"])
                dist = np.linalg.norm(
                    structure[n].coords - entry["site"].coords)
                dist_ratio = dist / (r1 + r2)
                dist_weight = 0
                cutoff_low = self.distance_cutoffs[0]
                cutoff_high = self.distance_cutoffs[1]
                if dist_ratio <= cutoff_low:
                    dist_weight = 1
                elif dist_ratio < cutoff_high:
                    dist_weight = (math.cos((dist_ratio - cutoff_low) / (
                                cutoff_high - cutoff_low) * math.pi) + 1) * 0.5

                entry["weight"] = entry["weight"] * dist_weight

        # adjust solid angle weight best on electronegativity difference
        if self.x_diff_weight > 0:
            for entry in nn:
                X1 = structure[n].specie.X
                X2 = entry["site"].specie.X

                if math.isnan(X1) or math.isnan(X1):
                    chemical_weight = 1
                else:
                    chemical_weight = 1 + self.x_diff_weight * \
                                      abs(X1 - X2)/3.3  # 3.3 is max deltaX

                entry["weight"] = entry["weight"] * chemical_weight

        # sort nearest neighbors from highest to lowest weight
        nn = sorted(nn, key=lambda x: x["weight"], reverse=True)

        # renormalize & round weights, remove unneeded data
        highest_weight = nn[0]["weight"]
        for entry in nn:
            entry["weight"] = entry["weight"] / highest_weight
            entry["weight"] = round(entry["weight"], 3)
            del entry["poly_info"]  # trim

        # remove entries with no weight
        nn = [x for x in nn if x["weight"] > 0]

        # get the transition distances, i.e. all distinct weights
        dist_bins = []
        for entry in nn:
            if not dist_bins or dist_bins[-1] != entry["weight"]:
                dist_bins.append(entry["weight"])
        dist_bins.append(0)

        # main algorithm to determine fingerprint from bond weights
        cn_scores = {}  # CN -> score for that CN
        cn_info = {}  # CN -> list of nearneighbor info for that CN
        for idx, val in enumerate(dist_bins):
            if val != 0:
                nn_info = []
                for entry in nn:
                    if entry["weight"] >= val:
                        nn_info.append(entry)
                cn = len(nn_info)
                cn_info[cn] = nn_info
                cn_scores[cn] = self._semicircle_integral(dist_bins, idx)

        if length:
            for i in range(length):
                cn = i+1
                if cn not in cn_scores:
                    cn_scores[cn] = 0
                    cn_info[cn] = []

        return self.NNData(nn, cn_scores, cn_info)

    def get_cn(self, structure, n, use_weights=False):
        """
        Get coordination number, CN, of site with index n in structure.

        Args:
            structure (Structure): input structure.
            n (integer): index of site for which to determine CN.
            use_weights (boolean): flag indicating whether (True)
                to use weights for computing the coordination number
                or not (False, default: each coordinated site has equal
                weight).
        Returns:
            cn (integer or float): coordination number.
        """
        if self.weighted_cn != use_weights:
            raise ValueError("The weighted_cn parameter and use_weights "
                             "parameter should match!")

        return super(CrystalNN, self).get_cn(structure, n, use_weights)

    def get_cn_dict(self, structure, n, use_weights=False):
        """
        Get coordination number, CN, of each element bonded to site with index n in structure

        Args:
            structure (Structure): input structure
            n (integer): index of site for which to determine CN.
            use_weights (boolean): flag indicating whether (True)
                to use weights for computing the coordination number
                or not (False, default: each coordinated site has equal
                weight).

        Returns:
            cn (dict): dictionary of CN of each element bonded to site
        """
        if self.weighted_cn != use_weights:
            raise ValueError("The weighted_cn parameter and use_weights "
                             "parameter should match!")

        return super(CrystalNN, self).get_cn_dict(structure, n, use_weights)


    @staticmethod
    def _semicircle_integral(dist_bins, idx):
        """
        An internal method to get an integral between two bounds of a unit
        semicircle. Used in algorithm to determine bond probabilities.
        Args:
            dist_bins: (float) list of all possible bond weights
            idx: (float) index of starting bond weight

        Returns:
            (float) integral of portion of unit semicircle

        """
        r = 1

        x1 = dist_bins[idx]
        x2 = dist_bins[idx + 1]

        if dist_bins[idx] == 1:
            area1 = 0.25 * math.pi * r ** 2
        else:
            area1 = 0.5 * ((x1 * math.sqrt(r ** 2 - x1 ** 2)) + (
                        r ** 2 * math.atan(x1 / math.sqrt(r ** 2 - x1 ** 2))))

        area2 = 0.5 * ((x2 * math.sqrt(r ** 2 - x2 ** 2)) + (
                    r ** 2 * math.atan(x2 / math.sqrt(r ** 2 - x2 ** 2))))

        return (area1 - area2) / (0.25 * math.pi * r ** 2)


    @staticmethod
    def _get_radius(site):
        """
        An internal method to get the expected radius for a site.
        Args:
            site: (Site)

        Returns:
            Covalent radius of element on site, or Atomic radius if unavailable
        """
        try:
            return CovalentRadius.radius[site.specie.symbol]
        except:
            return site.specie.atomic_radius


def calculate_weighted_avg(bonds):
    """
    Returns the weighted average bond length given by
    Hoppe's effective coordination number formula.

    Args:
        bonds (list): list of floats that are the
        bond distances between a cation and its
        peripheral ions
    """
    minimum_bond = min(bonds)
    weighted_sum = 0.0
    total_sum = 0.0
    for entry in bonds:
        weighted_sum += entry*exp(1 - (entry/minimum_bond)**6)
        total_sum += exp(1-(entry/minimum_bond)**6)
    return weighted_sum/total_sum
<|MERGE_RESOLUTION|>--- conflicted
+++ resolved
@@ -2490,11 +2490,7 @@
 
     def __init__(self, weighted_cn=False, cation_anion=False,
                  distance_cutoffs=(1.25, 2.5), x_diff_weight=1.0,
-<<<<<<< HEAD
-                 search_cutoff=10.0, fingerprint_length=None):
-=======
                  search_cutoff=7.0, fingerprint_length=None):
->>>>>>> da4d0155
         """
         Initialize CrystalNN with desired paramters.
 
@@ -2591,12 +2587,8 @@
                     "No valid targets for site within cation_anion constraint!")
 
         # get base VoronoiNN targets
-<<<<<<< HEAD
-        vnn = VoronoiNN(weight="solid_angle", targets=target, cutoff=self.search_cutoff)
-=======
         vnn = VoronoiNN(weight="solid_angle", targets=target,
                         cutoff=self.search_cutoff)
->>>>>>> da4d0155
         nn = vnn.get_nn_info(structure, n)
 
         # adjust solid angle weights based on distance
