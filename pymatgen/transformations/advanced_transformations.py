--- conflicted
+++ resolved
@@ -1130,7 +1130,6 @@
         return None
 
 
-<<<<<<< HEAD
 class DisorderOrderedTransformation(AbstractTransformation):
     """
     Not to be confused with OrderDisorderedTransformation,
@@ -1182,7 +1181,90 @@
             if len(disordered_structures) > return_ranked_list:
                 disordered_structures = disordered_structures[0:return_ranked_list]
             return disordered_structures
-=======
+
+    @property
+    def inverse(self):
+        return None
+
+    @property
+    def is_one_to_many(self):
+        return True
+
+    @staticmethod
+    def _partition_species(composition, max_components=2):
+        """
+        Private method to split a list of species into
+        various partitions.
+        """
+
+        def _partition(collection):
+            # thanks https://stackoverflow.com/a/30134039
+
+            if len(collection) == 1:
+                yield [collection]
+                return
+
+            first = collection[0]
+            for smaller in _partition(collection[1:]):
+                # insert `first` in each of the subpartition's subsets
+                for n, subset in enumerate(smaller):
+                    yield smaller[:n] + [[first] + subset] + smaller[n + 1:]
+                # put `first` in its own subset
+                yield [[first]] + smaller
+
+        def _sort_partitions(partitions_to_sort):
+            """
+            Sort partitions by those we want to check first
+            (typically, merging two sites into one is the
+            one to try first).
+            """
+
+            partition_indices = [(idx, [len(p) for p in partition])
+                                 for idx, partition in enumerate(partitions_to_sort)]
+
+            # sort by maximum length of partition first (try smallest maximums first)
+            # and secondarily by number of partitions (most partitions first, i.e.
+            # create the 'least disordered' structures first)
+            partition_indices = sorted(partition_indices, key=lambda x: (max(x[1]), -len(x[1])))
+
+            # merge at most max_component sites,
+            # e.g. merge at most 2 species into 1 disordered site
+            partition_indices = [x for x in partition_indices if max(x[1]) <= max_components]
+
+            partition_indices.pop(0)  # this is just the input structure
+
+            sorted_partitions = [partitions_to_sort[x[0]] for x in partition_indices]
+
+            return sorted_partitions
+
+        collection = list(composition.keys())
+        partitions = list(_partition(collection))
+        partitions = _sort_partitions(partitions)
+
+        return partitions
+
+    @staticmethod
+    def _get_disorder_mappings(composition, partitions):
+        """
+        Private method to obtain the mapping to create
+        a disordered structure from a given partition.
+        """
+
+        def _get_replacement_dict_from_partition(partition):
+            d = {}  # to be passed to Structure.replace_species()
+            for sp_list in partition:
+                if len(sp_list) > 1:
+                    total_occ = sum([composition[sp] for sp in sp_list])
+                    merged_comp = {sp: composition[sp] / total_occ for sp in sp_list}
+                    for sp in sp_list:
+                        d[sp] = merged_comp
+            return d
+
+        disorder_mapping = [_get_replacement_dict_from_partition(p)
+                            for p in partitions]
+
+        return disorder_mapping
+
 class GrainBoundaryTransformation(AbstractTransformation):
     """
     A transformation that creates a gb from a bulk structure.
@@ -1266,91 +1348,11 @@
             self.max_search,
             self.tol_coi)
         return gb_struct
->>>>>>> 8c85cc5f
-
+      
     @property
     def inverse(self):
         return None
 
     @property
     def is_one_to_many(self):
-<<<<<<< HEAD
-        return True
-
-    @staticmethod
-    def _partition_species(composition, max_components=2):
-        """
-        Private method to split a list of species into
-        various partitions.
-        """
-
-        def _partition(collection):
-            # thanks https://stackoverflow.com/a/30134039
-
-            if len(collection) == 1:
-                yield [collection]
-                return
-
-            first = collection[0]
-            for smaller in _partition(collection[1:]):
-                # insert `first` in each of the subpartition's subsets
-                for n, subset in enumerate(smaller):
-                    yield smaller[:n] + [[first] + subset] + smaller[n + 1:]
-                # put `first` in its own subset
-                yield [[first]] + smaller
-
-        def _sort_partitions(partitions_to_sort):
-            """
-            Sort partitions by those we want to check first
-            (typically, merging two sites into one is the
-            one to try first).
-            """
-
-            partition_indices = [(idx, [len(p) for p in partition])
-                                 for idx, partition in enumerate(partitions_to_sort)]
-
-            # sort by maximum length of partition first (try smallest maximums first)
-            # and secondarily by number of partitions (most partitions first, i.e.
-            # create the 'least disordered' structures first)
-            partition_indices = sorted(partition_indices, key=lambda x: (max(x[1]), -len(x[1])))
-
-            # merge at most max_component sites,
-            # e.g. merge at most 2 species into 1 disordered site
-            partition_indices = [x for x in partition_indices if max(x[1]) <= max_components]
-
-            partition_indices.pop(0)  # this is just the input structure
-
-            sorted_partitions = [partitions_to_sort[x[0]] for x in partition_indices]
-
-            return sorted_partitions
-
-        collection = list(composition.keys())
-        partitions = list(_partition(collection))
-        partitions = _sort_partitions(partitions)
-
-        return partitions
-
-    @staticmethod
-    def _get_disorder_mappings(composition, partitions):
-        """
-        Private method to obtain the mapping to create
-        a disordered structure from a given partition.
-        """
-
-        def _get_replacement_dict_from_partition(partition):
-            d = {}  # to be passed to Structure.replace_species()
-            for sp_list in partition:
-                if len(sp_list) > 1:
-                    total_occ = sum([composition[sp] for sp in sp_list])
-                    merged_comp = {sp: composition[sp] / total_occ for sp in sp_list}
-                    for sp in sp_list:
-                        d[sp] = merged_comp
-            return d
-
-        disorder_mapping = [_get_replacement_dict_from_partition(p)
-                            for p in partitions]
-
-        return disorder_mapping
-=======
-        return None
->>>>>>> 8c85cc5f
+        return True